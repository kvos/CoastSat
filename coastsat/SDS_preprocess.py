"""
This module contains all the functions needed to preprocess the satellite images
 before the shorelines can be extracted. This includes creating a cloud mask and
pansharpening/downsampling the multispectral bands.

Author: Kilian Vos, Water Research Laboratory, University of New South Wales
"""

# load modules
import os
import numpy as np
import matplotlib.pyplot as plt
import pdb

# image processing modules
import skimage.transform as transform
import skimage.morphology as morphology
import sklearn.decomposition as decomposition
import skimage.exposure as exposure
from skimage.io import imsave
from skimage import img_as_ubyte

# other modules
from osgeo import gdal
from pylab import ginput
import pickle
import geopandas as gpd
from shapely import geometry

# CoastSat modules
from coastsat import SDS_tools

np.seterr(all='ignore') # raise/ignore divisions by 0 and nans

# Main function to preprocess a satellite image (L5, L7, L8, L9 or S2)
def preprocess_single(fn, satname, cloud_mask_issue):
    """
    Reads the image and outputs the pansharpened/down-sampled multispectral bands,
<<<<<<< HEAD
    the georeferencing vector of the image (coordinates of the upper left pixel),
    the cloud mask, the QA band and a no_data image.
    For Landsat 7-8 it also outputs the panchromatic band and for Sentinel-2 it
    also outputs the 20m SWIR band.
=======
    the georeferencing vector of the image (coordinates of the upper left pixel), the cloud mask,
    the QA band and a no_data image. 
    For Landsat 7-8 it also outputs the panchromatic band and for Sentinel-2 it also outputs the 20m SWIR band.
>>>>>>> c419e677

    KV WRL 2018

    Arguments:
    -----------
    fn: str or list of str
        filename of the .TIF file containing the image. For L7, L8 and S2 this
        is a list of filenames, one filename for each band at different
        resolution (30m and 15m for Landsat 7-8, 10m, 20m, 60m for Sentinel-2)
    satname: str
        name of the satellite mission (e.g., 'L5')
    cloud_mask_issue: boolean
        True if there is an issue with the cloud mask and sand pixels are being masked on the images

    Returns:
    -----------
    im_ms: np.array
        3D array containing the pansharpened/down-sampled bands (B,G,R,NIR,SWIR1)
    georef: np.array
        vector of 6 elements [Xtr, Xscale, Xshear, Ytr, Yshear, Yscale] defining the
        coordinates of the top-left pixel of the image
    cloud_mask: np.array
        2D cloud mask with True where cloud pixels are
    im_extra : np.array=
        2D array containing the 20m resolution SWIR band for Sentinel-2 and the 15m resolution
        panchromatic band for Landsat 7 and Landsat 8. This field is empty for Landsat 5.
    im_QA: np.array
        2D array containing the QA band, from which the cloud_mask can be computed.
    im_nodata: np.array
        2D array with True where no data values (-inf) are located

    """

    #=============================================================================================#
    # L5 images
    #=============================================================================================#
    if satname == 'L5':

        # read all bands
        data = gdal.Open(fn, gdal.GA_ReadOnly)
        georef = np.array(data.GetGeoTransform())
        bands = [data.GetRasterBand(k + 1).ReadAsArray() for k in range(data.RasterCount)]
        im_ms = np.stack(bands, 2)

        # down-sample to 15 m (half of the original pixel size)
        nrows = im_ms.shape[0]*2
        ncols = im_ms.shape[1]*2

        # create cloud mask
        im_QA = im_ms[:,:,5]
        im_ms = im_ms[:,:,:-1]
        cloud_mask = create_cloud_mask(im_QA, satname, cloud_mask_issue)

        # resize the image using bilinear interpolation (order 1)
        im_ms = transform.resize(im_ms,(nrows, ncols), order=1, preserve_range=True,
                                 mode='constant')
        # resize the image using nearest neighbour interpolation (order 0)
        cloud_mask = transform.resize(cloud_mask, (nrows, ncols), order=0, preserve_range=True,
                                      mode='constant').astype('bool_')

        # adjust georeferencing vector to the new image size
        # scale becomes 15m and the origin is adjusted to the center of new top left pixel
        georef[1] = 15
        georef[5] = -15
        georef[0] = georef[0] + 7.5
        georef[3] = georef[3] - 7.5

        # check if -inf or nan values on any band and eventually add those pixels to cloud mask
        im_nodata = np.zeros(cloud_mask.shape).astype(bool)
        for k in range(im_ms.shape[2]):
            im_inf = np.isin(im_ms[:,:,k], -np.inf)
            im_nan = np.isnan(im_ms[:,:,k])
            im_nodata = np.logical_or(np.logical_or(im_nodata, im_inf), im_nan)
        # check if there are pixels with 0 intensity in the Green, NIR and SWIR bands and add those
        # to the cloud mask as otherwise they will cause errors when calculating the NDWI and MNDWI
        im_zeros = np.ones(cloud_mask.shape).astype(bool)
        for k in [1,3,4]: # loop through the Green, NIR and SWIR bands
            im_zeros = np.logical_and(np.isin(im_ms[:,:,k],0), im_zeros)
        # add zeros to im nodata
        im_nodata = np.logical_or(im_zeros, im_nodata)
        # update cloud mask with all the nodata pixels
        cloud_mask = np.logical_or(cloud_mask, im_nodata)

        # no extra image for Landsat 5 (they are all 30 m bands)
        im_extra = []

    #=============================================================================================#
    # L7 images
    #=============================================================================================#
    elif satname == 'L7':

        # read pan image
        fn_pan = fn[0]
        data = gdal.Open(fn_pan, gdal.GA_ReadOnly)
        georef = np.array(data.GetGeoTransform())
        bands = [data.GetRasterBand(k + 1).ReadAsArray() for k in range(data.RasterCount)]
        im_pan = np.stack(bands, 2)[:,:,0]

        # size of pan image
        nrows = im_pan.shape[0]
        ncols = im_pan.shape[1]

        # read ms image
        fn_ms = fn[1]
        data = gdal.Open(fn_ms, gdal.GA_ReadOnly)
        bands = [data.GetRasterBand(k + 1).ReadAsArray() for k in range(data.RasterCount)]
        im_ms = np.stack(bands, 2)

        # create cloud mask
        im_QA = im_ms[:,:,5]
        cloud_mask = create_cloud_mask(im_QA, satname, cloud_mask_issue)

        # resize the image using bilinear interpolation (order 1)
        im_ms = im_ms[:,:,:5]
        im_ms = transform.resize(im_ms,(nrows, ncols), order=1, preserve_range=True,
                                 mode='constant')
        # resize the image using nearest neighbour interpolation (order 0)
        cloud_mask = transform.resize(cloud_mask, (nrows, ncols), order=0, preserve_range=True,
                                      mode='constant').astype('bool_')
        # check if -inf or nan values on any band and eventually add those pixels to cloud mask
        im_nodata = np.zeros(cloud_mask.shape).astype(bool)
        for k in range(im_ms.shape[2]):
            im_inf = np.isin(im_ms[:,:,k], -np.inf)
            im_nan = np.isnan(im_ms[:,:,k])
            im_nodata = np.logical_or(np.logical_or(im_nodata, im_inf), im_nan)
        # check if there are pixels with 0 intensity in the Green, NIR and SWIR bands and add those
        # to the cloud mask as otherwise they will cause errors when calculating the NDWI and MNDWI
        im_zeros = np.ones(cloud_mask.shape).astype(bool)
        for k in [1,3,4]: # loop through the Green, NIR and SWIR bands
            im_zeros = np.logical_and(np.isin(im_ms[:,:,k],0), im_zeros)
        # add zeros to im nodata
        im_nodata = np.logical_or(im_zeros, im_nodata)
        # update cloud mask with all the nodata pixels
        cloud_mask = np.logical_or(cloud_mask, im_nodata)

        # pansharpen Green, Red, NIR (where there is overlapping with pan band in L7)
        try:
            im_ms_ps = pansharpen(im_ms[:,:,[1,2,3]], im_pan, cloud_mask)
        except: # if pansharpening fails, keep downsampled bands (for long runs)
            im_ms_ps = im_ms[:,:,[1,2,3]]
        # add downsampled Blue and SWIR1 bands
        im_ms_ps = np.append(im_ms[:,:,[0]], im_ms_ps, axis=2)
        im_ms_ps = np.append(im_ms_ps, im_ms[:,:,[4]], axis=2)

        im_ms = im_ms_ps.copy()
        # the extra image is the 15m panchromatic band
        im_extra = im_pan

    #=============================================================================================#
    # L8 and L9 images
    #=============================================================================================#
    elif satname in ['L8','L9']:
        
        # read pan image
        fn_pan = fn[0]
        data = gdal.Open(fn_pan, gdal.GA_ReadOnly)
        georef = np.array(data.GetGeoTransform())
        bands = [data.GetRasterBand(k + 1).ReadAsArray() for k in range(data.RasterCount)]
        im_pan = np.stack(bands, 2)[:,:,0]

        # size of pan image
        nrows = im_pan.shape[0]
        ncols = im_pan.shape[1]

        # read ms image
        fn_ms = fn[1]
        data = gdal.Open(fn_ms, gdal.GA_ReadOnly)
        bands = [data.GetRasterBand(k + 1).ReadAsArray() for k in range(data.RasterCount)]
        im_ms = np.stack(bands, 2)

        # create cloud mask
        im_QA = im_ms[:,:,5]
        cloud_mask = create_cloud_mask(im_QA, satname, cloud_mask_issue)

        # resize the image using bilinear interpolation (order 1)
        im_ms = im_ms[:,:,:5]
        im_ms = transform.resize(im_ms,(nrows, ncols), order=1, preserve_range=True,
                                 mode='constant')
        # resize the image using nearest neighbour interpolation (order 0)
        cloud_mask = transform.resize(cloud_mask, (nrows, ncols), order=0, preserve_range=True,
                                      mode='constant').astype('bool_')
        # check if -inf or nan values on any band and eventually add those pixels to cloud mask
        im_nodata = np.zeros(cloud_mask.shape).astype(bool)
        for k in range(im_ms.shape[2]):
            im_inf = np.isin(im_ms[:,:,k], -np.inf)
            im_nan = np.isnan(im_ms[:,:,k])
            im_nodata = np.logical_or(np.logical_or(im_nodata, im_inf), im_nan)
        # check if there are pixels with 0 intensity in the Green, NIR and SWIR bands and add those
        # to the cloud mask as otherwise they will cause errors when calculating the NDWI and MNDWI
        im_zeros = np.ones(cloud_mask.shape).astype(bool)
        for k in [1,3,4]: # loop through the Green, NIR and SWIR bands
            im_zeros = np.logical_and(np.isin(im_ms[:,:,k],0), im_zeros)
        # add zeros to im nodata
        im_nodata = np.logical_or(im_zeros, im_nodata)
        # update cloud mask with all the nodata pixels
        cloud_mask = np.logical_or(cloud_mask, im_nodata)

        # pansharpen Blue, Green, Red (where there is overlapping with pan band in L8)
        try:
            im_ms_ps = pansharpen(im_ms[:,:,[0,1,2]], im_pan, cloud_mask)
        except: # if pansharpening fails, keep downsampled bands (for long runs)
            im_ms_ps = im_ms[:,:,[0,1,2]]
        # add downsampled NIR and SWIR1 bands
        im_ms_ps = np.append(im_ms_ps, im_ms[:,:,[3,4]], axis=2)

        im_ms = im_ms_ps.copy()
        # the extra image is the 15m panchromatic band
        im_extra = im_pan

    #=============================================================================================#
    # S2 images
    #=============================================================================================#
    if satname == 'S2':

        # read 10m bands (R,G,B,NIR)
        fn10 = fn[0]
        data = gdal.Open(fn10, gdal.GA_ReadOnly)
        georef = np.array(data.GetGeoTransform())
        bands = [data.GetRasterBand(k + 1).ReadAsArray() for k in range(data.RasterCount)]
        im10 = np.stack(bands, 2)
        im10 = im10/10000 # TOA scaled to 10000

        # if image contains only zeros (can happen with S2), skip the image
        if sum(sum(sum(im10))) < 1:
            im_ms = []
            georef = []
            # skip the image by giving it a full cloud_mask
            cloud_mask = np.ones((im10.shape[0],im10.shape[1])).astype('bool')
            return im_ms, georef, cloud_mask, [], [], []

        # size of 10m bands
        nrows = im10.shape[0]
        ncols = im10.shape[1]

        # read 20m band (SWIR1)
        fn20 = fn[1]
        data = gdal.Open(fn20, gdal.GA_ReadOnly)
        bands = [data.GetRasterBand(k + 1).ReadAsArray() for k in range(data.RasterCount)]
        im20 = np.stack(bands, 2)
        im20 = im20[:,:,0]
        im20 = im20/10000 # TOA scaled to 10000

        # resize the image using bilinear interpolation (order 1)
        im_swir = transform.resize(im20, (nrows, ncols), order=1, preserve_range=True,
                                   mode='constant')
        im_swir = np.expand_dims(im_swir, axis=2)

        # append down-sampled SWIR1 band to the other 10m bands
        im_ms = np.append(im10, im_swir, axis=2)

        # create cloud mask using 60m QA band (not as good as Landsat cloud cover)
        fn60 = fn[2]
        data = gdal.Open(fn60, gdal.GA_ReadOnly)
        bands = [data.GetRasterBand(k + 1).ReadAsArray() for k in range(data.RasterCount)]
        im60 = np.stack(bands, 2)
        im_QA = im60[:,:,0]
        cloud_mask = create_cloud_mask(im_QA, satname, cloud_mask_issue)
        # resize the cloud mask using nearest neighbour interpolation (order 0)
        cloud_mask = transform.resize(cloud_mask,(nrows, ncols), order=0, preserve_range=True,
                                      mode='constant')
        # check if -inf or nan values on any band and create nodata image
        im_nodata = np.zeros(cloud_mask.shape).astype(bool)
        for k in range(im_ms.shape[2]):
            im_inf = np.isin(im_ms[:,:,k], -np.inf)
            im_nan = np.isnan(im_ms[:,:,k])
            im_nodata = np.logical_or(np.logical_or(im_nodata, im_inf), im_nan)
        # check if there are pixels with 0 intensity in the Green, NIR and SWIR bands and add those
        # to the cloud mask as otherwise they will cause errors when calculating the NDWI and MNDWI
        im_zeros = np.ones(im_nodata.shape).astype(bool)
        im_zeros = np.logical_and(np.isin(im_ms[:,:,1],0), im_zeros) # Green
        im_zeros = np.logical_and(np.isin(im_ms[:,:,3],0), im_zeros) # NIR
        im_20_zeros = transform.resize(np.isin(im20,0),(nrows, ncols), order=0,
                                       preserve_range=True, mode='constant').astype(bool)
        im_zeros = np.logical_and(im_20_zeros, im_zeros) # SWIR1
        # add to im_nodata
        im_nodata = np.logical_or(im_zeros, im_nodata)
        # dilate if image was merged as there could be issues at the edges
        if 'merged' in fn10:
            im_nodata = morphology.dilation(im_nodata,morphology.square(5))

        # update cloud mask with all the nodata pixels
        cloud_mask = np.logical_or(cloud_mask, im_nodata)

        # the extra image is the 20m SWIR band
        im_extra = im20

    return im_ms, georef, cloud_mask, im_extra, im_QA, im_nodata

###################################################################################################
# AUXILIARY FUNCTIONS
###################################################################################################

def create_cloud_mask(im_QA, satname, cloud_mask_issue):
    """
    Creates a cloud mask using the information contained in the QA band.

    KV WRL 2018

    Arguments:
    -----------
    im_QA: np.array
        Image containing the QA band
    satname: string
        short name for the satellite: ```'L5', 'L7', 'L8' or 'S2'```
    cloud_mask_issue: boolean
        True if there is an issue with the cloud mask and sand pixels are being
        erroneously masked on the images

    Returns:
    -----------
    cloud_mask : np.array
        boolean array with True if a pixel is cloudy and False otherwise

    """

    # convert QA bits (the bits allocated to cloud cover vary depending on the satellite mission)
    if satname in ['L8','L9']:
        cloud_values = [2800, 2804, 2808, 2812, 6896, 6900, 6904, 6908]
    elif satname == 'L7' or satname == 'L5' or satname == 'L4':
        cloud_values = [752, 756, 760, 764]
    elif satname == 'S2':
        cloud_values = [1024, 2048] # 1024 = dense cloud, 2048 = cirrus clouds

    # find which pixels have bits corresponding to cloud values
    cloud_mask = np.isin(im_QA, cloud_values)

    # remove cloud pixels that form very thin features. These are beach or swash pixels that are
    # erroneously identified as clouds by the CFMASK algorithm applied to the images by the USGS.
    if sum(sum(cloud_mask)) > 0 and sum(sum(~cloud_mask)) > 0:
        morphology.remove_small_objects(cloud_mask, min_size=10, connectivity=1, in_place=True)

        if cloud_mask_issue:
            elem = morphology.square(3) # use a square of width 3 pixels
            cloud_mask = morphology.binary_opening(cloud_mask,elem) # perform image opening
            # remove objects with less than 25 connected pixels
            morphology.remove_small_objects(cloud_mask, min_size=25, connectivity=1, in_place=True)

    return cloud_mask

def hist_match(source, template):
    """
    Adjust the pixel values of a grayscale image such that its histogram matches
    that of a target image.

    Arguments:
    -----------
    source: np.array
        Image to transform; the histogram is computed over the flattened
        array
    template: np.array
        Template image; can have different dimensions to source

    Returns:
    -----------
    matched: np.array
        The transformed output image

    """

    oldshape = source.shape
    source = source.ravel()
    template = template.ravel()

    # get the set of unique pixel values and their corresponding indices and
    # counts
    s_values, bin_idx, s_counts = np.unique(source, return_inverse=True,
                                            return_counts=True)
    t_values, t_counts = np.unique(template, return_counts=True)

    # take the cumsum of the counts and normalize by the number of pixels to
    # get the empirical cumulative distribution functions for the source and
    # template images (maps pixel value --> quantile)
    s_quantiles = np.cumsum(s_counts).astype(np.float64)
    s_quantiles /= s_quantiles[-1]
    t_quantiles = np.cumsum(t_counts).astype(np.float64)
    t_quantiles /= t_quantiles[-1]

    # interpolate linearly to find the pixel values in the template image
    # that correspond most closely to the quantiles in the source image
    interp_t_values = np.interp(s_quantiles, t_quantiles, t_values)

    return interp_t_values[bin_idx].reshape(oldshape)

def pansharpen(im_ms, im_pan, cloud_mask):
    """
    Pansharpens a multispectral image, using the panchromatic band and a cloud mask.
    A PCA is applied to the image, then the 1st PC is replaced, after histogram
    matching with the panchromatic band. Note that it is essential to match the
    histrograms of the 1st PC and the panchromatic band before replacing and
    inverting the PCA.

    KV WRL 2018

    Arguments:
    -----------
    im_ms: np.array
        Multispectral image to pansharpen (3D)
    im_pan: np.array
        Panchromatic band (2D)
    cloud_mask: np.array
        2D cloud mask with True where cloud pixels are

    Returns:
    -----------
    im_ms_ps: np.ndarray
        Pansharpened multispectral image (3D)

    """

    # reshape image into vector and apply cloud mask
    vec = im_ms.reshape(im_ms.shape[0] * im_ms.shape[1], im_ms.shape[2])
    vec_mask = cloud_mask.reshape(im_ms.shape[0] * im_ms.shape[1])
    vec = vec[~vec_mask, :]
    # apply PCA to multispectral bands
    pca = decomposition.PCA()
    vec_pcs = pca.fit_transform(vec)

    # replace 1st PC with pan band (after matching histograms)
    vec_pan = im_pan.reshape(im_pan.shape[0] * im_pan.shape[1])
    vec_pan = vec_pan[~vec_mask]
    vec_pcs[:,0] = hist_match(vec_pan, vec_pcs[:,0])
    vec_ms_ps = pca.inverse_transform(vec_pcs)

    # reshape vector into image
    vec_ms_ps_full = np.ones((len(vec_mask), im_ms.shape[2])) * np.nan
    vec_ms_ps_full[~vec_mask,:] = vec_ms_ps
    im_ms_ps = vec_ms_ps_full.reshape(im_ms.shape[0], im_ms.shape[1], im_ms.shape[2])

    return im_ms_ps

def rescale_image_intensity(im, cloud_mask, prob_high):
    """
    Rescales the intensity of an image (multispectral or single band) by applying
    a cloud mask and clipping the prob_high upper percentile. This functions allows
    to stretch the contrast of an image, only for visualisation purposes.

    KV WRL 2018

    Arguments:
    -----------
    im: np.array
        Image to rescale, can be 3D (multispectral) or 2D (single band)
    cloud_mask: np.array
        2D cloud mask with True where cloud pixels are
    prob_high: float
        probability of exceedence used to calculate the upper percentile

    Returns:
    -----------
    im_adj: np.array
        rescaled image
    """

    # lower percentile is set to 0
    prc_low = 0

    # reshape the 2D cloud mask into a 1D vector
    vec_mask = cloud_mask.reshape(im.shape[0] * im.shape[1])

    # if image contains several bands, stretch the contrast for each band
    if len(im.shape) > 2:
        # reshape into a vector
        vec =  im.reshape(im.shape[0] * im.shape[1], im.shape[2])
        # initiliase with NaN values
        vec_adj = np.ones((len(vec_mask), im.shape[2])) * np.nan
        # loop through the bands
        for i in range(im.shape[2]):
            # find the higher percentile (based on prob)
            prc_high = np.percentile(vec[~vec_mask, i], prob_high)
            # clip the image around the 2 percentiles and rescale the contrast
            vec_rescaled = exposure.rescale_intensity(vec[~vec_mask, i],
                                                      in_range=(prc_low, prc_high))
            vec_adj[~vec_mask,i] = vec_rescaled
        # reshape into image
        im_adj = vec_adj.reshape(im.shape[0], im.shape[1], im.shape[2])

    # if image only has 1 bands (grayscale image)
    else:
        vec =  im.reshape(im.shape[0] * im.shape[1])
        vec_adj = np.ones(len(vec_mask)) * np.nan
        prc_high = np.percentile(vec[~vec_mask], prob_high)
        vec_rescaled = exposure.rescale_intensity(vec[~vec_mask], in_range=(prc_low, prc_high))
        vec_adj[~vec_mask] = vec_rescaled
        im_adj = vec_adj.reshape(im.shape[0], im.shape[1])

    return im_adj


def create_jpg(im_ms, cloud_mask, date, satname, filepath):
    """
    Saves a .jpg file with the RGB image as well as the NIR and SWIR1 grayscale images.
    This functions can be modified to obtain different visualisations of the
    multispectral images.

    KV WRL 2018

    Arguments:
    -----------
    im_ms: np.array
        3D array containing the pansharpened/down-sampled bands (B,G,R,NIR,SWIR1)
    cloud_mask: np.array
        2D cloud mask with True where cloud pixels are
    date: str
        string containing the date at which the image was acquired
    satname: str
        name of the satellite mission (e.g., 'L5')

    Returns:
    -----------
        Saves a .jpg image corresponding to the preprocessed satellite image

    """

    # rescale image intensity for display purposes
    im_RGB = rescale_image_intensity(im_ms[:,:,[2,1,0]], cloud_mask, 99.9)
<<<<<<< HEAD
#    im_NIR = rescale_image_intensity(im_ms[:,:,3], cloud_mask, 99.9)
#    im_SWIR = rescale_image_intensity(im_ms[:,:,4], cloud_mask, 99.9)

    # make figure (just RGB)
    fig = plt.figure()
    fig.set_size_inches([18,9])
    fig.set_tight_layout(True)
    ax1 = fig.add_subplot(111)
    ax1.axis('off')
    ax1.imshow(im_RGB)
    ax1.set_title(date + '   ' + satname, fontsize=16)

#    if im_RGB.shape[1] > 2*im_RGB.shape[0]:
#        ax1 = fig.add_subplot(311)
#        ax2 = fig.add_subplot(312)
#        ax3 = fig.add_subplot(313)
#    else:
#        ax1 = fig.add_subplot(131)
#        ax2 = fig.add_subplot(132)
#        ax3 = fig.add_subplot(133)
#    # RGB
#    ax1.axis('off')
#    ax1.imshow(im_RGB)
#    ax1.set_title(date + '   ' + satname, fontsize=16)
#    # NIR
#    ax2.axis('off')
#    ax2.imshow(im_NIR, cmap='seismic')
#    ax2.set_title('Near Infrared', fontsize=16)
#    # SWIR
#    ax3.axis('off')
#    ax3.imshow(im_SWIR, cmap='seismic')
#    ax3.set_title('Short-wave Infrared', fontsize=16)

    # save figure
    fig.savefig(os.path.join(filepath, date + '_' + satname + '.jpg'), dpi=150)
    plt.close()
=======
    im_RGB = img_as_ubyte(im_RGB)
    # Save the image with skimage.io
    fname=os.path.join(filepath, date + '_' + satname + '.jpg')
    imsave(fname, im_RGB)
>>>>>>> c419e677

def save_jpg(metadata, settings, **kwargs):
    """
    Saves a .jpg image for all the images contained in metadata.

    KV WRL 2018

    Arguments:
    -----------
    metadata: dict
        contains all the information about the satellite images that were downloaded
    settings: dict with the following keys
        'inputs': dict
            input parameters (sitename, filepath, polygon, dates, sat_list)
        'cloud_thresh': float
            value between 0 and 1 indicating the maximum cloud fraction in
            the cropped image that is accepted
        'cloud_mask_issue': boolean
            True if there is an issue with the cloud mask and sand pixels
            are erroneously being masked on the images

    Returns:
    -----------
    Stores the images as .jpg in a folder named /preprocessed

    """

    sitename = settings['inputs']['sitename']
    cloud_thresh = settings['cloud_thresh']
    filepath_data = settings['inputs']['filepath']

    # create subfolder to store the jpg files
    filepath_jpg = os.path.join(filepath_data, sitename, 'jpg_files', 'preprocessed')
    if not os.path.exists(filepath_jpg):
            os.makedirs(filepath_jpg)

    # loop through satellite list
    for satname in metadata.keys():

        filepath = SDS_tools.get_filepath(settings['inputs'],satname)
        filenames = metadata[satname]['filenames']

        # loop through images
        for i in range(len(filenames)):
            # image filename
            fn = SDS_tools.get_filenames(filenames[i],filepath, satname)
            # read and preprocess image
            im_ms, georef, cloud_mask, im_extra, im_QA, im_nodata = preprocess_single(fn, satname, settings['cloud_mask_issue'])

            # compute cloud_cover percentage (with no data pixels)
            cloud_cover_combined = np.divide(sum(sum(cloud_mask.astype(int))),
                                    (cloud_mask.shape[0]*cloud_mask.shape[1]))
            if cloud_cover_combined > 0.99: # if 99% of cloudy pixels in image skip
                continue

            # remove no data pixels from the cloud mask (for example L7 bands of no data should not be accounted for)
            cloud_mask_adv = np.logical_xor(cloud_mask, im_nodata)
            # compute updated cloud cover percentage (without no data pixels)
            cloud_cover = np.divide(sum(sum(cloud_mask_adv.astype(int))),
                                    (sum(sum((~im_nodata).astype(int)))))
            # skip image if cloud cover is above threshold
            if cloud_cover > cloud_thresh or cloud_cover == 1:
                continue
            # save .jpg with date and satellite in the title
            date = filenames[i][:19]
            plt.ioff()  # turning interactive plotting off
            create_jpg(im_ms, cloud_mask, date, satname, filepath_jpg)

    # print the location where the images have been saved
    print('Satellite images saved as .jpg in ' + os.path.join(filepath_data, sitename,
                                                    'jpg_files', 'preprocessed'))

def get_reference_sl(metadata, settings):
    """
    Allows the user to manually digitize a reference shoreline that is used seed
    the shoreline detection algorithm. The reference shoreline helps to detect
    the outliers, making the shoreline detection more robust.

    KV WRL 2018

    Arguments:
    -----------
    metadata: dict
        contains all the information about the satellite images that were downloaded
    settings: dict with the following keys
        'inputs': dict
            input parameters (sitename, filepath, polygon, dates, sat_list)
        'cloud_thresh': float
            value between 0 and 1 indicating the maximum cloud fraction in
            the cropped image that is accepted
        'cloud_mask_issue': boolean
            True if there is an issue with the cloud mask and sand pixels
            are erroneously being masked on the images
        'output_epsg': int
            output spatial reference system as EPSG code

    Returns:
    -----------
    reference_shoreline: np.array
        coordinates of the reference shoreline that was manually digitized.
        This is also saved as a .pkl and .geojson file.

    """

    sitename = settings['inputs']['sitename']
    filepath_data = settings['inputs']['filepath']
    pts_coords = []
    # check if reference shoreline already exists in the corresponding folder
    filepath = os.path.join(filepath_data, sitename)
    filename = sitename + '_reference_shoreline.pkl'
    # if it exist, load it and return it
    if filename in os.listdir(filepath):
        print('Reference shoreline already exists and was loaded')
        with open(os.path.join(filepath, sitename + '_reference_shoreline.pkl'), 'rb') as f:
            refsl = pickle.load(f)
        return refsl

    # otherwise get the user to manually digitise a shoreline on 
    # S2, L8, L9 or L5 images (no L7 because of scan line error)
    # first try to use S2 images (10m res for manually digitizing the reference shoreline)
    if 'S2' in metadata.keys(): satname = 'S2'
    # if no S2 images, use L8 or L9 (15m res in the RGB with pansharpening)
    elif 'L8' in metadata.keys(): satname = 'L8'
    elif 'L9' in metadata.keys(): satname = 'L9'
    # if no S2, L8 or L9 use L5 (30m res)
    elif 'L9' in metadata.keys(): satname = 'L9'
    # if only L7 images, ask user to download other images
    else:
        raise Exception('You cannot digitize the shoreline on L7 images (because of gaps in the images), add another L8, S2 or L5 to your dataset.')
    filepath = SDS_tools.get_filepath(settings['inputs'],satname)
    filenames = metadata[satname]['filenames']
    # create figure
    fig, ax = plt.subplots(1,1, figsize=[18,9], tight_layout=True)
    mng = plt.get_current_fig_manager()
    mng.window.showMaximized()
    # loop trhough the images
    for i in range(len(filenames)):

        # read image
        fn = SDS_tools.get_filenames(filenames[i],filepath, satname)
        im_ms, georef, cloud_mask, im_extra, im_QA, im_nodata = preprocess_single(fn, satname, settings['cloud_mask_issue'])

        # compute cloud_cover percentage (with no data pixels)
        cloud_cover_combined = np.divide(sum(sum(cloud_mask.astype(int))),
                                (cloud_mask.shape[0]*cloud_mask.shape[1]))
        if cloud_cover_combined > 0.99: # if 99% of cloudy pixels in image skip
            continue

        # remove no data pixels from the cloud mask (for example L7 bands of no data should not be accounted for)
        cloud_mask_adv = np.logical_xor(cloud_mask, im_nodata)
        # compute updated cloud cover percentage (without no data pixels)
        cloud_cover = np.divide(sum(sum(cloud_mask_adv.astype(int))),
                                (sum(sum((~im_nodata).astype(int)))))

        # skip image if cloud cover is above threshold
        if cloud_cover > settings['cloud_thresh']:
            continue

        # rescale image intensity for display purposes
        im_RGB = rescale_image_intensity(im_ms[:,:,[2,1,0]], cloud_mask, 99.9)

        # plot the image RGB on a figure
        ax.axis('off')
        ax.imshow(im_RGB)

        # decide if the image if good enough for digitizing the shoreline
        ax.set_title('Press <right arrow> if image is clear enough to digitize the shoreline.\n' +
                  'If the image is cloudy press <left arrow> to get another image', fontsize=14)
        # set a key event to accept/reject the detections (see https://stackoverflow.com/a/15033071)
        # this variable needs to be immuatable so we can access it after the keypress event
        skip_image = False
        key_event = {}
        def press(event):
            # store what key was pressed in the dictionary
            key_event['pressed'] = event.key
        # let the user press a key, right arrow to keep the image, left arrow to skip it
        # to break the loop the user can press 'escape'
        while True:
            btn_keep = plt.text(1.1, 0.9, 'keep ⇨', size=12, ha="right", va="top",
                                transform=ax.transAxes,
                                bbox=dict(boxstyle="square", ec='k',fc='w'))
            btn_skip = plt.text(-0.1, 0.9, '⇦ skip', size=12, ha="left", va="top",
                                transform=ax.transAxes,
                                bbox=dict(boxstyle="square", ec='k',fc='w'))
            btn_esc = plt.text(0.5, 0, '<esc> to quit', size=12, ha="center", va="top",
                                transform=ax.transAxes,
                                bbox=dict(boxstyle="square", ec='k',fc='w'))
            plt.draw()
            fig.canvas.mpl_connect('key_press_event', press)
            plt.waitforbuttonpress()
            # after button is pressed, remove the buttons
            btn_skip.remove()
            btn_keep.remove()
            btn_esc.remove()
            # keep/skip image according to the pressed key, 'escape' to break the loop
            if key_event.get('pressed') == 'right':
                skip_image = False
                break
            elif key_event.get('pressed') == 'left':
                skip_image = True
                break
            elif key_event.get('pressed') == 'escape':
                plt.close()
                raise StopIteration('User cancelled checking shoreline detection')
            else:
                plt.waitforbuttonpress()

        if skip_image:
            ax.clear()
            continue
        else:
            # create two new buttons
            add_button = plt.text(0, 0.9, 'add', size=16, ha="left", va="top",
                                   transform=plt.gca().transAxes,
                                   bbox=dict(boxstyle="square", ec='k',fc='w'))
            end_button = plt.text(1, 0.9, 'end', size=16, ha="right", va="top",
                                   transform=plt.gca().transAxes,
                                   bbox=dict(boxstyle="square", ec='k',fc='w'))
            # add multiple reference shorelines (until user clicks on <end> button)
            pts_sl = np.expand_dims(np.array([np.nan, np.nan]),axis=0)
            geoms = []
            while 1:
                add_button.set_visible(False)
                end_button.set_visible(False)
                # update title (instructions)
                ax.set_title('Click points along the shoreline (enough points to capture the beach curvature).\n' +
                          'Start at one end of the beach.\n' + 'When finished digitizing, click <ENTER>',
                          fontsize=14)
                plt.draw()

                # let user click on the shoreline
                pts = ginput(n=50000, timeout=-1, show_clicks=True)
                pts_pix = np.array(pts)
                # convert pixel coordinates to world coordinates
                pts_world = SDS_tools.convert_pix2world(pts_pix[:,[1,0]], georef)

                # interpolate between points clicked by the user (1m resolution)
                pts_world_interp = np.expand_dims(np.array([np.nan, np.nan]),axis=0)
                for k in range(len(pts_world)-1):
                    pt_dist = np.linalg.norm(pts_world[k,:]-pts_world[k+1,:])
                    xvals = np.arange(0,pt_dist)
                    yvals = np.zeros(len(xvals))
                    pt_coords = np.zeros((len(xvals),2))
                    pt_coords[:,0] = xvals
                    pt_coords[:,1] = yvals
                    phi = 0
                    deltax = pts_world[k+1,0] - pts_world[k,0]
                    deltay = pts_world[k+1,1] - pts_world[k,1]
                    phi = np.pi/2 - np.math.atan2(deltax, deltay)
                    tf = transform.EuclideanTransform(rotation=phi, translation=pts_world[k,:])
                    pts_world_interp = np.append(pts_world_interp,tf(pt_coords), axis=0)
                pts_world_interp = np.delete(pts_world_interp,0,axis=0)

                # save as geometry (to create .geojson file later)
                geoms.append(geometry.LineString(pts_world_interp))

                # convert to pixel coordinates and plot
                pts_pix_interp = SDS_tools.convert_world2pix(pts_world_interp, georef)
                pts_sl = np.append(pts_sl, pts_world_interp, axis=0)
                ax.plot(pts_pix_interp[:,0], pts_pix_interp[:,1], 'r--')
                ax.plot(pts_pix_interp[0,0], pts_pix_interp[0,1],'ko')
                ax.plot(pts_pix_interp[-1,0], pts_pix_interp[-1,1],'ko')

                # update title and buttons
                add_button.set_visible(True)
                end_button.set_visible(True)
                ax.set_title('click on <add> to digitize another shoreline or on <end> to finish and save the shoreline(s)',
                          fontsize=14)
                plt.draw()

                # let the user click again (<add> another shoreline or <end>)
                pt_input = ginput(n=1, timeout=-1, show_clicks=False)
                pt_input = np.array(pt_input)

                # if user clicks on <end>, save the points and break the loop
                if pt_input[0][0] > im_ms.shape[1]/2:
                    add_button.set_visible(False)
                    end_button.set_visible(False)
                    plt.title('Reference shoreline saved as ' + sitename + '_reference_shoreline.pkl and ' + sitename + '_reference_shoreline.geojson')
                    plt.draw()
                    ginput(n=1, timeout=3, show_clicks=False)
                    plt.close()
                    break

            pts_sl = np.delete(pts_sl,0,axis=0)
            # convert world image coordinates to user-defined coordinate system
            image_epsg = metadata[satname]['epsg'][i]
            pts_coords = SDS_tools.convert_epsg(pts_sl, image_epsg, settings['output_epsg'])

            # save the reference shoreline as .pkl
            filepath = os.path.join(filepath_data, sitename)
            with open(os.path.join(filepath, sitename + '_reference_shoreline.pkl'), 'wb') as f:
                pickle.dump(pts_coords, f)

            # also store as .geojson in case user wants to drag-and-drop on GIS for verification
            for k,line in enumerate(geoms):
                gdf = gpd.GeoDataFrame(geometry=gpd.GeoSeries(line))
                gdf.index = [k]
                gdf.loc[k,'name'] = 'reference shoreline ' + str(k+1)
                # store into geodataframe
                if k == 0:
                    gdf_all = gdf
                else:
                    gdf_all = gdf_all.append(gdf)
            gdf_all.crs = {'init':'epsg:'+str(image_epsg)}
            # convert from image_epsg to user-defined coordinate system
            gdf_all = gdf_all.to_crs({'init': 'epsg:'+str(settings['output_epsg'])})
            # save as geojson
            gdf_all.to_file(os.path.join(filepath, sitename + '_reference_shoreline.geojson'),
                            driver='GeoJSON', encoding='utf-8')

            print('Reference shoreline has been saved in ' + filepath)
            break

    # check if a shoreline was digitised
    if len(pts_coords) == 0:
        raise Exception('No cloud free images are available to digitise the reference shoreline,'+
                        'download more images and try again')
    
    return pts_coords<|MERGE_RESOLUTION|>--- conflicted
+++ resolved
@@ -36,16 +36,10 @@
 def preprocess_single(fn, satname, cloud_mask_issue):
     """
     Reads the image and outputs the pansharpened/down-sampled multispectral bands,
-<<<<<<< HEAD
     the georeferencing vector of the image (coordinates of the upper left pixel),
     the cloud mask, the QA band and a no_data image.
     For Landsat 7-8 it also outputs the panchromatic band and for Sentinel-2 it
     also outputs the 20m SWIR band.
-=======
-    the georeferencing vector of the image (coordinates of the upper left pixel), the cloud mask,
-    the QA band and a no_data image. 
-    For Landsat 7-8 it also outputs the panchromatic band and for Sentinel-2 it also outputs the 20m SWIR band.
->>>>>>> c419e677
 
     KV WRL 2018
 
@@ -561,49 +555,10 @@
 
     # rescale image intensity for display purposes
     im_RGB = rescale_image_intensity(im_ms[:,:,[2,1,0]], cloud_mask, 99.9)
-<<<<<<< HEAD
-#    im_NIR = rescale_image_intensity(im_ms[:,:,3], cloud_mask, 99.9)
-#    im_SWIR = rescale_image_intensity(im_ms[:,:,4], cloud_mask, 99.9)
-
-    # make figure (just RGB)
-    fig = plt.figure()
-    fig.set_size_inches([18,9])
-    fig.set_tight_layout(True)
-    ax1 = fig.add_subplot(111)
-    ax1.axis('off')
-    ax1.imshow(im_RGB)
-    ax1.set_title(date + '   ' + satname, fontsize=16)
-
-#    if im_RGB.shape[1] > 2*im_RGB.shape[0]:
-#        ax1 = fig.add_subplot(311)
-#        ax2 = fig.add_subplot(312)
-#        ax3 = fig.add_subplot(313)
-#    else:
-#        ax1 = fig.add_subplot(131)
-#        ax2 = fig.add_subplot(132)
-#        ax3 = fig.add_subplot(133)
-#    # RGB
-#    ax1.axis('off')
-#    ax1.imshow(im_RGB)
-#    ax1.set_title(date + '   ' + satname, fontsize=16)
-#    # NIR
-#    ax2.axis('off')
-#    ax2.imshow(im_NIR, cmap='seismic')
-#    ax2.set_title('Near Infrared', fontsize=16)
-#    # SWIR
-#    ax3.axis('off')
-#    ax3.imshow(im_SWIR, cmap='seismic')
-#    ax3.set_title('Short-wave Infrared', fontsize=16)
-
-    # save figure
-    fig.savefig(os.path.join(filepath, date + '_' + satname + '.jpg'), dpi=150)
-    plt.close()
-=======
     im_RGB = img_as_ubyte(im_RGB)
     # Save the image with skimage.io
     fname=os.path.join(filepath, date + '_' + satname + '.jpg')
     imsave(fname, im_RGB)
->>>>>>> c419e677
 
 def save_jpg(metadata, settings, **kwargs):
     """
