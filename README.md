--- conflicted
+++ resolved
@@ -9,7 +9,7 @@
 *Vos K., Splinter K.D., Harley M.D., Simmons J.A., Turner I.L. (submitted). CoastSat: a Google Earth Engine-enabled Python toolkit to extract shorelines from publicly available satellite imagery, Environmental Modelling and Software*.
 
 There are two main steps:
-- assisted retrieval from from Google Earth Engine of all avaiable satellite images spanning the user-defined region of interest and time period 
+- assisted retrieval from from Google Earth Engine of all avaiable satellite images spanning the user-defined region of interest and time period
 - automated extraction of shorelines from all the selected images using a sub-pixel resolution technique
 
 
@@ -104,13 +104,8 @@
 jupyter notebook
 ```
 
-<<<<<<< HEAD
 A web browser window will open, drive to the directory where you downloaded/cloned this repository and click on `example_jupyter.ipynb`.
 The following sections guide the reader through the different functionalities of CoastSat with an example at Narrabeen beach (Australia). If you prefer to use Spyder or PyCharm or other integrated development environments (IDEs), a Python script is also included `main.py` in the repository.
-=======
-A web browser window will open. Point to the directory where you downloaded/cloned this repository and click on `example_jupyter.ipynb`.
-The following sections guide the reader through the different functionalities of CoastSat with an example at Collaroy-Narrabeen beach (Australia).
->>>>>>> a5c2f456
 
 To run a Jupyter Notebook, place your cursor inside one of the code sections and then clikc on the 'run' button up in the top menu to run that section and progress forward (as shown in the animation below).
 
