"""
This module contains all the functions needed to preprocess the satellite images
 before the shorelines can be extracted. This includes creating a cloud mask and
pansharpening/downsampling the multispectral bands.

Author: Kilian Vos, Water Research Laboratory, University of New South Wales
"""

# load modules
import os
import numpy as np
import matplotlib.pyplot as plt
import pdb

# image processing modules
import skimage.transform as transform
import skimage.morphology as morphology
import sklearn.decomposition as decomposition
import skimage.exposure as exposure
from skimage.io import imsave
from skimage import img_as_ubyte

# other modules
from osgeo import gdal
from pylab import ginput
import pickle
import geopandas as gpd
from shapely import geometry

# CoastSat modules
from CoastSeg.CoastSat.coastsat import SDS_tools

np.seterr(all='ignore') # raise/ignore divisions by 0 and nans

<<<<<<< HEAD
# Main function to preprocess a satellite image (L5,L7,L8, L9or S2)
def preprocess_single(fn, satname, cloud_mask_issue):
=======
# Main function to preprocess a satellite image (L5, L7, L8, L9 or S2)
def preprocess_single(fn, satname, cloud_mask_issue, pan_off):
>>>>>>> b1b09bfb
    """
    Reads the image and outputs the pansharpened/down-sampled multispectral bands,
    the georeferencing vector of the image (coordinates of the upper left pixel),
    the cloud mask, the QA band and a no_data image. 
    For Landsat 7-8 it also outputs the panchromatic band and for Sentinel-2 it
    also outputs the 20m SWIR band.

    KV WRL 2018

    Arguments:
    -----------
    fn: str or list of str
        filename of the .TIF file containing the image. For L7, L8 and S2 this 
        is a list of filenames, one filename for each band at different
        resolution (30m and 15m for Landsat 7-8, 10m, 20m, 60m for Sentinel-2)
    satname: str
        name of the satellite mission (e.g., 'L5')
    cloud_mask_issue: boolean
        True if there is an issue with the cloud mask and sand pixels are being masked on the images
    pan_off : boolean
        if True, disable panchromatic sharpening and ignore pan band
        
    Returns:
    -----------
    im_ms: np.array
        3D array containing the pansharpened/down-sampled bands (B,G,R,NIR,SWIR1)
    georef: np.array
        vector of 6 elements [Xtr, Xscale, Xshear, Ytr, Yshear, Yscale] defining the
        coordinates of the top-left pixel of the image
    cloud_mask: np.array
        2D cloud mask with True where cloud pixels are
    im_extra : np.array
        2D array containing the 20m resolution SWIR band for Sentinel-2 and the 15m resolution
        panchromatic band for Landsat 7 and Landsat 8. This field is empty for Landsat 5.
    im_QA: np.array
        2D array containing the QA band, from which the cloud_mask can be computed.
    im_nodata: np.array
        2D array with True where no data values (-inf) are located

    """

    #=============================================================================================#
    # L5 images
    #=============================================================================================#
    if satname == 'L5':

        # read all bands
        data = gdal.Open(fn, gdal.GA_ReadOnly)
        georef = np.array(data.GetGeoTransform())
        bands = [data.GetRasterBand(k + 1).ReadAsArray() for k in range(data.RasterCount)]
        im_ms = np.stack(bands, 2)

        # down-sample to 15 m (half of the original pixel size)
        nrows = im_ms.shape[0]*2
        ncols = im_ms.shape[1]*2

        # create cloud mask
        im_QA = im_ms[:,:,5]
        im_ms = im_ms[:,:,:-1]
        cloud_mask = create_cloud_mask(im_QA, satname, cloud_mask_issue)

        # resize the image using bilinear interpolation (order 1)
        im_ms = transform.resize(im_ms,(nrows, ncols), order=1, preserve_range=True,
                                 mode='constant')
        # resize the image using nearest neighbour interpolation (order 0)
        cloud_mask = transform.resize(cloud_mask, (nrows, ncols), order=0, preserve_range=True,
                                      mode='constant').astype('bool_')

        # adjust georeferencing vector to the new image size
        # scale becomes 15m and the origin is adjusted to the center of new top left pixel
        georef[1] = 15
        georef[5] = -15
        georef[0] = georef[0] + 7.5
        georef[3] = georef[3] - 7.5
        
        # check if -inf or nan values on any band and eventually add those pixels to cloud mask        
        im_nodata = np.zeros(cloud_mask.shape).astype(bool)
        for k in range(im_ms.shape[2]):
            im_inf = np.isin(im_ms[:,:,k], -np.inf)
            im_nan = np.isnan(im_ms[:,:,k])
            im_nodata = np.logical_or(np.logical_or(im_nodata, im_inf), im_nan)
        # check if there are pixels with 0 intensity in the Green, NIR and SWIR bands and add those
        # to the cloud mask as otherwise they will cause errors when calculating the NDWI and MNDWI
        im_zeros = np.ones(cloud_mask.shape).astype(bool)
        for k in [1,3,4]: # loop through the Green, NIR and SWIR bands
            im_zeros = np.logical_and(np.isin(im_ms[:,:,k],0), im_zeros)
        # add zeros to im nodata
        im_nodata = np.logical_or(im_zeros, im_nodata)   
        # update cloud mask with all the nodata pixels
        cloud_mask = np.logical_or(cloud_mask, im_nodata)
        
        # no extra image for Landsat 5 (they are all 30 m bands)
        im_extra = []

    #=============================================================================================#
<<<<<<< HEAD
    # L7 images
    #=============================================================================================#
    elif satname == 'L7':

        # read pan image
        fn_pan = fn[0]
        data = gdal.Open(fn_pan, gdal.GA_ReadOnly)
        georef = np.array(data.GetGeoTransform())
        bands = [data.GetRasterBand(k + 1).ReadAsArray() for k in range(data.RasterCount)]
        im_pan = np.stack(bands, 2)[:,:,0]

        # size of pan image
        nrows = im_pan.shape[0]
        ncols = im_pan.shape[1]

        # read ms image
        fn_ms = fn[1]
        data = gdal.Open(fn_ms, gdal.GA_ReadOnly)
        bands = [data.GetRasterBand(k + 1).ReadAsArray() for k in range(data.RasterCount)]
        im_ms = np.stack(bands, 2)

        # create cloud mask
        im_QA = im_ms[:,:,5]
        cloud_mask = create_cloud_mask(im_QA, satname, cloud_mask_issue)

        # resize the image using bilinear interpolation (order 1)
        im_ms = im_ms[:,:,:5]
        im_ms = transform.resize(im_ms,(nrows, ncols), order=1, preserve_range=True,
                                 mode='constant')
        # resize the image using nearest neighbour interpolation (order 0)
        cloud_mask = transform.resize(cloud_mask, (nrows, ncols), order=0, preserve_range=True,
                                      mode='constant').astype('bool_')
        # check if -inf or nan values on any band and eventually add those pixels to cloud mask        
        im_nodata = np.zeros(cloud_mask.shape).astype(bool)
        for k in range(im_ms.shape[2]):
            im_inf = np.isin(im_ms[:,:,k], -np.inf)
            im_nan = np.isnan(im_ms[:,:,k])
            im_nodata = np.logical_or(np.logical_or(im_nodata, im_inf), im_nan)
        # check if there are pixels with 0 intensity in the Green, NIR and SWIR bands and add those
        # to the cloud mask as otherwise they will cause errors when calculating the NDWI and MNDWI
        im_zeros = np.ones(cloud_mask.shape).astype(bool)
        for k in [1,3,4]: # loop through the Green, NIR and SWIR bands
            im_zeros = np.logical_and(np.isin(im_ms[:,:,k],0), im_zeros)
        # add zeros to im nodata
        im_nodata = np.logical_or(im_zeros, im_nodata)   
        # update cloud mask with all the nodata pixels
        cloud_mask = np.logical_or(cloud_mask, im_nodata)

        # pansharpen Green, Red, NIR (where there is overlapping with pan band in L7)
        try:
            im_ms_ps = pansharpen(im_ms[:,:,[1,2,3]], im_pan, cloud_mask)
        except: # if pansharpening fails, keep downsampled bands (for long runs)
            im_ms_ps = im_ms[:,:,[1,2,3]]
        # add downsampled Blue and SWIR1 bands
        im_ms_ps = np.append(im_ms[:,:,[0]], im_ms_ps, axis=2)
        im_ms_ps = np.append(im_ms_ps, im_ms[:,:,[4]], axis=2)

        im_ms = im_ms_ps.copy()
        # the extra image is the 15m panchromatic band
        im_extra = im_pan

    #=============================================================================================#
    # L8 and L9images
    #=============================================================================================#
    elif satname in ['L8','L9']:

        # read pan image
        fn_pan = fn[0]
        data = gdal.Open(fn_pan, gdal.GA_ReadOnly)
        georef = np.array(data.GetGeoTransform())
        bands = [data.GetRasterBand(k + 1).ReadAsArray() for k in range(data.RasterCount)]
        im_pan = np.stack(bands, 2)[:,:,0]

        # size of pan image
        nrows = im_pan.shape[0]
        ncols = im_pan.shape[1]

        # read ms image
        fn_ms = fn[1]
        data = gdal.Open(fn_ms, gdal.GA_ReadOnly)
        bands = [data.GetRasterBand(k + 1).ReadAsArray() for k in range(data.RasterCount)]
        im_ms = np.stack(bands, 2)

        # create cloud mask
        im_QA = im_ms[:,:,5]
        cloud_mask = create_cloud_mask(im_QA, satname, cloud_mask_issue)

        # resize the image using bilinear interpolation (order 1)
        im_ms = im_ms[:,:,:5]
        im_ms = transform.resize(im_ms,(nrows, ncols), order=1, preserve_range=True,
                                 mode='constant')
        # resize the image using nearest neighbour interpolation (order 0)
        cloud_mask = transform.resize(cloud_mask, (nrows, ncols), order=0, preserve_range=True,
                                      mode='constant').astype('bool_')
        # check if -inf or nan values on any band and eventually add those pixels to cloud mask        
        im_nodata = np.zeros(cloud_mask.shape).astype(bool)
        for k in range(im_ms.shape[2]):
            im_inf = np.isin(im_ms[:,:,k], -np.inf)
            im_nan = np.isnan(im_ms[:,:,k])
            im_nodata = np.logical_or(np.logical_or(im_nodata, im_inf), im_nan)
        # check if there are pixels with 0 intensity in the Green, NIR and SWIR bands and add those
        # to the cloud mask as otherwise they will cause errors when calculating the NDWI and MNDWI
        im_zeros = np.ones(cloud_mask.shape).astype(bool)
        for k in [1,3,4]: # loop through the Green, NIR and SWIR bands
            im_zeros = np.logical_and(np.isin(im_ms[:,:,k],0), im_zeros)
        # add zeros to im nodata
        im_nodata = np.logical_or(im_zeros, im_nodata)   
        # update cloud mask with all the nodata pixels
        cloud_mask = np.logical_or(cloud_mask, im_nodata)
        
        # pansharpen Blue, Green, Red (where there is overlapping with pan band in L8)
        try:
            im_ms_ps = pansharpen(im_ms[:,:,[0,1,2]], im_pan, cloud_mask)
        except: # if pansharpening fails, keep downsampled bands (for long runs)
            im_ms_ps = im_ms[:,:,[0,1,2]]
        # add downsampled NIR and SWIR1 bands
        im_ms_ps = np.append(im_ms_ps, im_ms[:,:,[3,4]], axis=2)

        im_ms = im_ms_ps.copy()
        # the extra image is the 15m panchromatic band
        im_extra = im_pan

=======
    # L7, L8 and L9 images
    #=============================================================================================#
    elif satname in ['L7','L8','L9']:
        
        # if panchromatic sharpening is turned off
        if pan_off:
            # load multispetral bands
            fn_ms = fn[1]
            data = gdal.Open(fn_ms, gdal.GA_ReadOnly)
            georef = np.array(data.GetGeoTransform())
            bands = [data.GetRasterBand(k + 1).ReadAsArray() for k in range(data.RasterCount)]
            im_ms = np.stack(bands, 2)
            # create cloud mask (last band)
            im_QA = im_ms[:,:,5]
            cloud_mask = create_cloud_mask(im_QA, satname, cloud_mask_issue)
            
            # downsample to 15m
            nrows = im_ms.shape[0]*2
            ncols = im_ms.shape[1]*2
            # resize the ms bands using bilinear interpolation (order 1)
            im_ms = im_ms[:,:,:5]
            im_ms = transform.resize(im_ms,(nrows, ncols), order=1, preserve_range=True,
                                     mode='constant') 
            
            # downsample the cloud mask using nearest neighbour interpolation (order 0)
            cloud_mask = transform.resize(cloud_mask, (nrows, ncols), order=0, preserve_range=True,
                                          mode='constant').astype('bool_')
            # check if -inf or nan values on any band and eventually add those pixels to cloud mask
            im_nodata = np.zeros(cloud_mask.shape).astype(bool)
            for k in range(im_ms.shape[2]):
                im_inf = np.isin(im_ms[:,:,k], -np.inf)
                im_nan = np.isnan(im_ms[:,:,k])
                im_nodata = np.logical_or(np.logical_or(im_nodata, im_inf), im_nan)
            # check if there are pixels with 0 intensity in the Green, NIR and SWIR bands and add those
            # to the cloud mask as otherwise they will cause errors when calculating the NDWI and MNDWI
            im_zeros = np.ones(cloud_mask.shape).astype(bool)
            for k in [1,3,4]: # loop through the Green, NIR and SWIR bands
                im_zeros = np.logical_and(np.isin(im_ms[:,:,k],0), im_zeros)
            # add zeros to im nodata
            im_nodata = np.logical_or(im_zeros, im_nodata)
            # update cloud mask with all the nodata pixels
            cloud_mask = np.logical_or(cloud_mask, im_nodata) 
            
            # adjust the georef vector accordingly
            georef[1] = 15
            georef[5] = -15
            georef[0] = georef[0] + 7.5
            georef[3] = georef[3] - 7.5
            
            # the extra image is empty
            im_extra = []
    
        # perform panchromatic sharpening
        else:
            # load the panchromatic band
            fn_pan = fn[0]
            data = gdal.Open(fn_pan, gdal.GA_ReadOnly)
            georef = np.array(data.GetGeoTransform())
            bands = [data.GetRasterBand(k + 1).ReadAsArray() for k in range(data.RasterCount)]
            im_pan = np.stack(bands, 2)[:,:,0]
           
            # load the multispectral bands
            fn_ms = fn[1]
            data = gdal.Open(fn_ms, gdal.GA_ReadOnly)
            bands = [data.GetRasterBand(k + 1).ReadAsArray() for k in range(data.RasterCount)]
            im_ms = np.stack(bands, 2)
            # create cloud mask (last band)
            im_QA = im_ms[:,:,5]
            cloud_mask = create_cloud_mask(im_QA, satname, cloud_mask_issue)
            
            # size of pan image
            nrows = im_pan.shape[0]
            ncols = im_pan.shape[1]             
            # resize the ms bands to the size of the pan band using bilinear interpolation (order 1)
            im_ms = im_ms[:,:,:5]
            im_ms = transform.resize(im_ms,(nrows, ncols), order=1, preserve_range=True,
                                     mode='constant')
            
            # downsample the cloud mask using nearest neighbour interpolation (order 0)
            cloud_mask = transform.resize(cloud_mask, (nrows, ncols), order=0, preserve_range=True,
                                          mode='constant').astype('bool_')
            # check if -inf or nan values on any band and eventually add those pixels to cloud mask
            im_nodata = np.zeros(cloud_mask.shape).astype(bool)
            for k in range(im_ms.shape[2]):
                im_inf = np.isin(im_ms[:,:,k], -np.inf)
                im_nan = np.isnan(im_ms[:,:,k])
                im_nodata = np.logical_or(np.logical_or(im_nodata, im_inf), im_nan)
            # check if there are pixels with 0 intensity in the Green, NIR and SWIR bands and add those
            # to the cloud mask as otherwise they will cause errors when calculating the NDWI and MNDWI
            im_zeros = np.ones(cloud_mask.shape).astype(bool)
            for k in [1,3,4]: # loop through the Green, NIR and SWIR bands
                im_zeros = np.logical_and(np.isin(im_ms[:,:,k],0), im_zeros)
            # add zeros to im nodata
            im_nodata = np.logical_or(im_zeros, im_nodata)
            # update cloud mask with all the nodata pixels
            cloud_mask = np.logical_or(cloud_mask, im_nodata)                        
            
            # pansharpen Green, Blue, NIR for Landsat 7
            if satname == 'L7':
                try:
                    im_ms_ps = pansharpen(im_ms[:,:,[1,2,3]], im_pan, cloud_mask)
                except: # if pansharpening fails, keep downsampled bands (for long runs)
                    im_ms_ps = im_ms[:,:,[1,2,3]]
                # add downsampled Blue and SWIR1 bands
                im_ms_ps = np.append(im_ms[:,:,[0]], im_ms_ps, axis=2)
                im_ms_ps = np.append(im_ms_ps, im_ms[:,:,[4]], axis=2)
                im_ms = im_ms_ps.copy()
                # the extra image is the 15m panchromatic band
                im_extra = im_pan
                
            # pansharpen Blue, Green, Red for Landsat 8 and 9           
            elif satname in ['L8','L9']:
                try:
                    im_ms_ps = pansharpen(im_ms[:,:,[0,1,2]], im_pan, cloud_mask)
                except: # if pansharpening fails, keep downsampled bands (for long runs)
                    im_ms_ps = im_ms[:,:,[0,1,2]]
                # add downsampled NIR and SWIR1 bands
                im_ms_ps = np.append(im_ms_ps, im_ms[:,:,[3,4]], axis=2)
                im_ms = im_ms_ps.copy()
                # the extra image is the 15m panchromatic band
                im_extra = im_pan
>>>>>>> b1b09bfb
    #=============================================================================================#
    # S2 images
    #=============================================================================================#
    if satname == 'S2':

        # read 10m bands (R,G,B,NIR)
        fn10 = fn[0]
        data = gdal.Open(fn10, gdal.GA_ReadOnly)
        georef = np.array(data.GetGeoTransform())
        bands = [data.GetRasterBand(k + 1).ReadAsArray() for k in range(data.RasterCount)]
        im10 = np.stack(bands, 2)
        im10 = im10/10000 # TOA scaled to 10000

        # if image contains only zeros (can happen with S2), skip the image
        if sum(sum(sum(im10))) < 1:
            im_ms = []
            georef = []
            # skip the image by giving it a full cloud_mask
            cloud_mask = np.ones((im10.shape[0],im10.shape[1])).astype('bool')
            return im_ms, georef, cloud_mask, [], [], []

        # size of 10m bands
        nrows = im10.shape[0]
        ncols = im10.shape[1]

        # read 20m band (SWIR1)
        fn20 = fn[1]
        data = gdal.Open(fn20, gdal.GA_ReadOnly)
        bands = [data.GetRasterBand(k + 1).ReadAsArray() for k in range(data.RasterCount)]
        im20 = np.stack(bands, 2)
        im20 = im20[:,:,0]
        im20 = im20/10000 # TOA scaled to 10000

        # resize the image using bilinear interpolation (order 1)
        im_swir = transform.resize(im20, (nrows, ncols), order=1, preserve_range=True,
                                   mode='constant')
        im_swir = np.expand_dims(im_swir, axis=2)

        # append down-sampled SWIR1 band to the other 10m bands
        im_ms = np.append(im10, im_swir, axis=2)

        # create cloud mask using 60m QA band (not as good as Landsat cloud cover)
        fn60 = fn[2]
        data = gdal.Open(fn60, gdal.GA_ReadOnly)
        bands = [data.GetRasterBand(k + 1).ReadAsArray() for k in range(data.RasterCount)]
        im60 = np.stack(bands, 2)
        im_QA = im60[:,:,0]
        cloud_mask = create_cloud_mask(im_QA, satname, cloud_mask_issue)
        # resize the cloud mask using nearest neighbour interpolation (order 0)
        cloud_mask = transform.resize(cloud_mask,(nrows, ncols), order=0, preserve_range=True,
                                      mode='constant')
        # check if -inf or nan values on any band and create nodata image
        im_nodata = np.zeros(cloud_mask.shape).astype(bool)
        for k in range(im_ms.shape[2]):
            im_inf = np.isin(im_ms[:,:,k], -np.inf)
            im_nan = np.isnan(im_ms[:,:,k])
            im_nodata = np.logical_or(np.logical_or(im_nodata, im_inf), im_nan)
        # check if there are pixels with 0 intensity in the Green, NIR and SWIR bands and add those
        # to the cloud mask as otherwise they will cause errors when calculating the NDWI and MNDWI
        im_zeros = np.ones(im_nodata.shape).astype(bool)
        im_zeros = np.logical_and(np.isin(im_ms[:,:,1],0), im_zeros) # Green
        im_zeros = np.logical_and(np.isin(im_ms[:,:,3],0), im_zeros) # NIR
        im_20_zeros = transform.resize(np.isin(im20,0),(nrows, ncols), order=0,
                                       preserve_range=True, mode='constant').astype(bool)
        im_zeros = np.logical_and(im_20_zeros, im_zeros) # SWIR1
        # add to im_nodata
        im_nodata = np.logical_or(im_zeros, im_nodata)
        # dilate if image was merged as there could be issues at the edges
        if 'merged' in fn10:
            im_nodata = morphology.dilation(im_nodata,morphology.square(5))
            
        # update cloud mask with all the nodata pixels
        cloud_mask = np.logical_or(cloud_mask, im_nodata)

        # the extra image is the 20m SWIR band
        im_extra = im20

    return im_ms, georef, cloud_mask, im_extra, im_QA, im_nodata


###################################################################################################
# AUXILIARY FUNCTIONS
###################################################################################################

def create_cloud_mask(im_QA, satname, cloud_mask_issue):
    """
    Creates a cloud mask using the information contained in the QA band.

    KV WRL 2018

    Arguments:
    -----------
    im_QA: np.array
        Image containing the QA band
    satname: string
        short name for the satellite: ```'L5', 'L7', 'L8' or 'S2'```
    cloud_mask_issue: boolean
        True if there is an issue with the cloud mask and sand pixels are being
        erroneously masked on the images

    Returns:
    -----------
    cloud_mask : np.array
        boolean array with True if a pixel is cloudy and False otherwise
        
    """

    # convert QA bits (the bits allocated to cloud cover vary depending on the satellite mission)
    if satname in ['L8','L9']:
        cloud_values = [2800, 2804, 2808, 2812, 6896, 6900, 6904, 6908]
    elif satname == 'L7' or satname == 'L5' or satname == 'L4':
        cloud_values = [752, 756, 760, 764]
    elif satname == 'S2':
        cloud_values = [1024, 2048] # 1024 = dense cloud, 2048 = cirrus clouds

    # find which pixels have bits corresponding to cloud values
    cloud_mask = np.isin(im_QA, cloud_values)

    # remove cloud pixels that form very thin features. These are beach or swash pixels that are
    # erroneously identified as clouds by the CFMASK algorithm applied to the images by the USGS.
    if sum(sum(cloud_mask)) > 0 and sum(sum(~cloud_mask)) > 0:
        morphology.remove_small_objects(cloud_mask, min_size=10, connectivity=1, in_place=True)

        if cloud_mask_issue:
            elem = morphology.square(3) # use a square of width 3 pixels
            cloud_mask = morphology.binary_opening(cloud_mask,elem) # perform image opening
            # remove objects with less than 25 connected pixels
            morphology.remove_small_objects(cloud_mask, min_size=25, connectivity=1, in_place=True)

    return cloud_mask

def hist_match(source, template):
    """
    Adjust the pixel values of a grayscale image such that its histogram matches
    that of a target image.

    Arguments:
    -----------
    source: np.array
        Image to transform; the histogram is computed over the flattened
        array
    template: np.array
        Template image; can have different dimensions to source
        
    Returns:
    -----------
    matched: np.array
        The transformed output image
        
    """

    oldshape = source.shape
    source = source.ravel()
    template = template.ravel()

    # get the set of unique pixel values and their corresponding indices and
    # counts
    s_values, bin_idx, s_counts = np.unique(source, return_inverse=True,
                                            return_counts=True)
    t_values, t_counts = np.unique(template, return_counts=True)

    # take the cumsum of the counts and normalize by the number of pixels to
    # get the empirical cumulative distribution functions for the source and
    # template images (maps pixel value --> quantile)
    s_quantiles = np.cumsum(s_counts).astype(np.float64)
    s_quantiles /= s_quantiles[-1]
    t_quantiles = np.cumsum(t_counts).astype(np.float64)
    t_quantiles /= t_quantiles[-1]

    # interpolate linearly to find the pixel values in the template image
    # that correspond most closely to the quantiles in the source image
    interp_t_values = np.interp(s_quantiles, t_quantiles, t_values)

    return interp_t_values[bin_idx].reshape(oldshape)

def pansharpen(im_ms, im_pan, cloud_mask):
    """
    Pansharpens a multispectral image, using the panchromatic band and a cloud mask.
    A PCA is applied to the image, then the 1st PC is replaced, after histogram 
    matching with the panchromatic band. Note that it is essential to match the
    histrograms of the 1st PC and the panchromatic band before replacing and 
    inverting the PCA.

    KV WRL 2018

    Arguments:
    -----------
    im_ms: np.array
        Multispectral image to pansharpen (3D)
    im_pan: np.array
        Panchromatic band (2D)
    cloud_mask: np.array
        2D cloud mask with True where cloud pixels are

    Returns:
    -----------
    im_ms_ps: np.ndarray
        Pansharpened multispectral image (3D)
        
    """

    # reshape image into vector and apply cloud mask
    vec = im_ms.reshape(im_ms.shape[0] * im_ms.shape[1], im_ms.shape[2])
    vec_mask = cloud_mask.reshape(im_ms.shape[0] * im_ms.shape[1])
    vec = vec[~vec_mask, :]
    # apply PCA to multispectral bands
    pca = decomposition.PCA()
    vec_pcs = pca.fit_transform(vec)

    # replace 1st PC with pan band (after matching histograms)
    vec_pan = im_pan.reshape(im_pan.shape[0] * im_pan.shape[1])
    vec_pan = vec_pan[~vec_mask]
    vec_pcs[:,0] = hist_match(vec_pan, vec_pcs[:,0])
    vec_ms_ps = pca.inverse_transform(vec_pcs)

    # reshape vector into image
    vec_ms_ps_full = np.ones((len(vec_mask), im_ms.shape[2])) * np.nan
    vec_ms_ps_full[~vec_mask,:] = vec_ms_ps
    im_ms_ps = vec_ms_ps_full.reshape(im_ms.shape[0], im_ms.shape[1], im_ms.shape[2])

    return im_ms_ps


def rescale_image_intensity(im, cloud_mask, prob_high):
    """
    Rescales the intensity of an image (multispectral or single band) by applying
    a cloud mask and clipping the prob_high upper percentile. This functions allows
    to stretch the contrast of an image, only for visualisation purposes.

    KV WRL 2018

    Arguments:
    -----------
    im: np.array
        Image to rescale, can be 3D (multispectral) or 2D (single band)
    cloud_mask: np.array
        2D cloud mask with True where cloud pixels are
    prob_high: float
        probability of exceedence used to calculate the upper percentile

    Returns:
    -----------
    im_adj: np.array
        rescaled image
    """

    # lower percentile is set to 0
    prc_low = 0

    # reshape the 2D cloud mask into a 1D vector
    vec_mask = cloud_mask.reshape(im.shape[0] * im.shape[1])

    # if image contains several bands, stretch the contrast for each band
    if len(im.shape) > 2:
        # reshape into a vector
        vec =  im.reshape(im.shape[0] * im.shape[1], im.shape[2])
        # initiliase with NaN values
        vec_adj = np.ones((len(vec_mask), im.shape[2])) * np.nan
        # loop through the bands
        for i in range(im.shape[2]):
            # find the higher percentile (based on prob)
            prc_high = np.percentile(vec[~vec_mask, i], prob_high)
            # clip the image around the 2 percentiles and rescale the contrast
            vec_rescaled = exposure.rescale_intensity(vec[~vec_mask, i],
                                                      in_range=(prc_low, prc_high))
            vec_adj[~vec_mask,i] = vec_rescaled
        # reshape into image
        im_adj = vec_adj.reshape(im.shape[0], im.shape[1], im.shape[2])

    # if image only has 1 bands (grayscale image)
    else:
        vec =  im.reshape(im.shape[0] * im.shape[1])
        vec_adj = np.ones(len(vec_mask)) * np.nan
        prc_high = np.percentile(vec[~vec_mask], prob_high)
        vec_rescaled = exposure.rescale_intensity(vec[~vec_mask], in_range=(prc_low, prc_high))
        vec_adj[~vec_mask] = vec_rescaled
        im_adj = vec_adj.reshape(im.shape[0], im.shape[1])

    return im_adj

def create_jpg(im_ms, cloud_mask, date, satname, filepath):
    """
    Saves a .jpg file with the RGB image as well as the NIR and SWIR1 grayscale images.
    This functions can be modified to obtain different visualisations of the 
    multispectral images.

    KV WRL 2018

    Arguments:
    -----------
    im_ms: np.array
        3D array containing the pansharpened/down-sampled bands (B,G,R,NIR,SWIR1)
    cloud_mask: np.array
        2D cloud mask with True where cloud pixels are
    date: str
        string containing the date at which the image was acquired
    satname: str
        name of the satellite mission (e.g., 'L5')

    Returns:
    -----------
        Saves a .jpg image corresponding to the preprocessed satellite image

    """
    # rescale image intensity for display purposes
    im_RGB = rescale_image_intensity(im_ms[:,:,[2,1,0]], cloud_mask, 99.9)
    im_RGB = img_as_ubyte(im_RGB)
    # Save the image with skimage.io
    fname=os.path.join(filepath, date + '_' + satname + '.jpg')
    imsave(fname, im_RGB)


def save_jpg(metadata, settings, **kwargs):
    """
    Saves a .jpg image for all the images contained in metadata.

    KV WRL 2018

    Arguments:
    -----------
    metadata: dict
        contains all the information about the satellite images that were downloaded
    settings: dict with the following keys
        'inputs': dict
            input parameters (sitename, filepath, polygon, dates, sat_list)
        'cloud_thresh': float
            value between 0 and 1 indicating the maximum cloud fraction in 
            the cropped image that is accepted
        'cloud_mask_issue': boolean
            True if there is an issue with the cloud mask and sand pixels
            are erroneously being masked on the images
            
    Returns:
    -----------
    Stores the images as .jpg in a folder named /preprocessed
    
    """
    
    sitename = settings['inputs']['sitename']
    cloud_thresh = settings['cloud_thresh']
    filepath_data = settings['inputs']['filepath']

    # create subfolder to store the jpg files
    filepath_jpg = os.path.join(filepath_data, sitename, 'jpg_files', 'preprocessed')
    if not os.path.exists(filepath_jpg):
            os.makedirs(filepath_jpg)

    # loop through satellite list
    for satname in metadata.keys():

        filepath = SDS_tools.get_filepath(settings['inputs'],satname)
        filenames = metadata[satname]['filenames']

        # loop through images
        for i in range(len(filenames)):
            # image filename
            fn = SDS_tools.get_filenames(filenames[i],filepath, satname)
            # read and preprocess image
            im_ms, georef, cloud_mask, im_extra, im_QA, im_nodata = preprocess_single(fn, satname, settings['cloud_mask_issue'], settings['pan_off'])

            # compute cloud_cover percentage (with no data pixels)
            cloud_cover_combined = np.divide(sum(sum(cloud_mask.astype(int))),
                                    (cloud_mask.shape[0]*cloud_mask.shape[1]))
            if cloud_cover_combined > 0.99: # if 99% of cloudy pixels in image skip
                continue

            # remove no data pixels from the cloud mask (for example L7 bands of no data should not be accounted for)
            cloud_mask_adv = np.logical_xor(cloud_mask, im_nodata)
            # compute updated cloud cover percentage (without no data pixels)
            cloud_cover = np.divide(sum(sum(cloud_mask_adv.astype(int))),
                                    (sum(sum((~im_nodata).astype(int)))))
            # skip image if cloud cover is above threshold
            if cloud_cover > cloud_thresh or cloud_cover == 1:
                continue
            # save .jpg with date and satellite in the title
            date = filenames[i][:19]
            plt.ioff()  # turning interactive plotting off
            create_jpg(im_ms, cloud_mask, date, satname, filepath_jpg)

    # print the location where the images have been saved
    print('Satellite images saved as .jpg in ' + os.path.join(filepath_data, sitename,
                                                    'jpg_files', 'preprocessed'))

def get_reference_sl(metadata, settings):
    """
    Allows the user to manually digitize a reference shoreline that is used seed
    the shoreline detection algorithm. The reference shoreline helps to detect 
    the outliers, making the shoreline detection more robust.

    KV WRL 2018

    Arguments:
    -----------
    metadata: dict
        contains all the information about the satellite images that were downloaded
    settings: dict with the following keys
        'inputs': dict
            input parameters (sitename, filepath, polygon, dates, sat_list)
        'cloud_thresh': float
            value between 0 and 1 indicating the maximum cloud fraction in 
            the cropped image that is accepted
        'cloud_mask_issue': boolean
            True if there is an issue with the cloud mask and sand pixels
            are erroneously being masked on the images
        'output_epsg': int
            output spatial reference system as EPSG code

    Returns:
    -----------
    reference_shoreline: np.array
        coordinates of the reference shoreline that was manually digitized. 
        This is also saved as a .pkl and .geojson file.

    """

    sitename = settings['inputs']['sitename']
    filepath_data = settings['inputs']['filepath']
    pts_coords = []
    # check if reference shoreline already exists in the corresponding folder
    filepath = os.path.join(filepath_data, sitename)
    filename = sitename + '_reference_shoreline.pkl'
    # if it exist, load it and return it
    if filename in os.listdir(filepath):
        print('Reference shoreline already exists and was loaded')
        with open(os.path.join(filepath, sitename + '_reference_shoreline.pkl'), 'rb') as f:
            refsl = pickle.load(f)
        return refsl
    # otherwise get the user to manually digitise a shoreline on 
    # S2, L8, L9 or L5 images (no L7 because of scan line error)
    # first try to use S2 images (10m res for manually digitizing the reference shoreline)
    if 'S2' in metadata.keys(): satname = 'S2'
    # if no S2 images, use L8 or L9 (15m res in the RGB with pansharpening)
    elif 'L8' in metadata.keys(): satname = 'L8'
    elif 'L9' in metadata.keys(): satname = 'L9'
    # if no S2, L8 or L9 use L5 (30m res)
    elif 'L5' in metadata.keys(): satname = 'L5'
    # if only L7 images, ask user to download other images
    else:
            raise Exception('You cannot digitize the shoreline on L7 images (because of gaps in the images), add another L8, S2 or L5 to your dataset.')
    filepath = SDS_tools.get_filepath(settings['inputs'],satname)
    filenames = metadata[satname]['filenames']

    # create figure
    fig, ax = plt.subplots(1,1, figsize=[18,9], tight_layout=True)
    mng = plt.get_current_fig_manager()
    mng.window.showMaximized()
    # loop trhough the images
    for i in range(len(filenames)):
        # read image
        fn = SDS_tools.get_filenames(filenames[i],filepath, satname)
<<<<<<< HEAD
        im_ms, georef, cloud_mask, im_extra, im_QA, im_nodata = preprocess_single(fn, satname, settings['cloud_mask_issue'])
=======
        im_ms, georef, cloud_mask, im_extra, im_QA, im_nodata = preprocess_single(fn, satname, settings['cloud_mask_issue'], settings['pan_off'])

>>>>>>> b1b09bfb
        # compute cloud_cover percentage (with no data pixels)
        cloud_cover_combined = np.divide(sum(sum(cloud_mask.astype(int))),
                                (cloud_mask.shape[0]*cloud_mask.shape[1]))
        if cloud_cover_combined > 0.99: # if 99% of cloudy pixels in image skip
            continue
        # remove no data pixels from the cloud mask (for example L7 bands of no data should not be accounted for)
        cloud_mask_adv = np.logical_xor(cloud_mask, im_nodata)
        # compute updated cloud cover percentage (without no data pixels)
        cloud_cover = np.divide(sum(sum(cloud_mask_adv.astype(int))),
                                (sum(sum((~im_nodata).astype(int)))))
        # skip image if cloud cover is above threshold
        if cloud_cover > settings['cloud_thresh']:
            continue
        # rescale image intensity for display purposes
        im_RGB = rescale_image_intensity(im_ms[:,:,[2,1,0]], cloud_mask, 99.9)
        # plot the image RGB on a figure
        ax.axis('off')
        ax.imshow(im_RGB)
        # decide if the image if good enough for digitizing the shoreline
        ax.set_title('Press <right arrow> if image is clear enough to digitize the shoreline.\n' +
                  'If the image is cloudy press <left arrow> to get another image', fontsize=14)
        # set a key event to accept/reject the detections (see https://stackoverflow.com/a/15033071)
        # this variable needs to be immuatable so we can access it after the keypress event
        skip_image = False
        key_event = {}
        def press(event):
            # store what key was pressed in the dictionary
            key_event['pressed'] = event.key
        # let the user press a key, right arrow to keep the image, left arrow to skip it
        # to break the loop the user can press 'escape'
        while True:
            btn_keep = plt.text(1.1, 0.9, 'keep ⇨', size=12, ha="right", va="top",
                                transform=ax.transAxes,
                                bbox=dict(boxstyle="square", ec='k',fc='w'))
            btn_skip = plt.text(-0.1, 0.9, '⇦ skip', size=12, ha="left", va="top",
                                transform=ax.transAxes,
                                bbox=dict(boxstyle="square", ec='k',fc='w'))
            btn_esc = plt.text(0.5, 0, '<esc> to quit', size=12, ha="center", va="top",
                                transform=ax.transAxes,
                                bbox=dict(boxstyle="square", ec='k',fc='w'))
            plt.draw()
            fig.canvas.mpl_connect('key_press_event', press)
            plt.waitforbuttonpress()
            # after button is pressed, remove the buttons
            btn_skip.remove()
            btn_keep.remove()
            btn_esc.remove()
            # keep/skip image according to the pressed key, 'escape' to break the loop
            if key_event.get('pressed') == 'right':
                skip_image = False
                break
            elif key_event.get('pressed') == 'left':
                skip_image = True
                break
            elif key_event.get('pressed') == 'escape':
                plt.close()
                raise StopIteration('User cancelled checking shoreline detection')
            else:
                plt.waitforbuttonpress()
                
        if skip_image:
            ax.clear()
            continue
        else:
            # create two new buttons
            add_button = plt.text(0, 0.9, 'add', size=16, ha="left", va="top",
                                   transform=plt.gca().transAxes,
                                   bbox=dict(boxstyle="square", ec='k',fc='w'))
            end_button = plt.text(1, 0.9, 'end', size=16, ha="right", va="top",
                                   transform=plt.gca().transAxes,
                                   bbox=dict(boxstyle="square", ec='k',fc='w'))
            # add multiple reference shorelines (until user clicks on <end> button)
            pts_sl = np.expand_dims(np.array([np.nan, np.nan]),axis=0)
            geoms = []
            while 1:
                add_button.set_visible(False)
                end_button.set_visible(False)
                # update title (instructions)
                ax.set_title('Click points along the shoreline (enough points to capture the beach curvature).\n' +
                          'Start at one end of the beach.\n' + 'When finished digitizing, click <ENTER>',
                          fontsize=14)
                plt.draw()
                # let user click on the shoreline
                pts = ginput(n=50000, timeout=-1, show_clicks=True)
                pts_pix = np.array(pts)
                # convert pixel coordinates to world coordinates
                pts_world = SDS_tools.convert_pix2world(pts_pix[:,[1,0]], georef)
                # interpolate between points clicked by the user (1m resolution)
                pts_world_interp = np.expand_dims(np.array([np.nan, np.nan]),axis=0)
                for k in range(len(pts_world)-1):
                    pt_dist = np.linalg.norm(pts_world[k,:]-pts_world[k+1,:])
                    xvals = np.arange(0,pt_dist)
                    yvals = np.zeros(len(xvals))
                    pt_coords = np.zeros((len(xvals),2))
                    pt_coords[:,0] = xvals
                    pt_coords[:,1] = yvals
                    phi = 0
                    deltax = pts_world[k+1,0] - pts_world[k,0]
                    deltay = pts_world[k+1,1] - pts_world[k,1]
                    phi = np.pi/2 - np.math.atan2(deltax, deltay)
                    tf = transform.EuclideanTransform(rotation=phi, translation=pts_world[k,:])
                    pts_world_interp = np.append(pts_world_interp,tf(pt_coords), axis=0)
                pts_world_interp = np.delete(pts_world_interp,0,axis=0)
                # save as geometry (to create .geojson file later)
                geoms.append(geometry.LineString(pts_world_interp))
                # convert to pixel coordinates and plot
                pts_pix_interp = SDS_tools.convert_world2pix(pts_world_interp, georef)
                pts_sl = np.append(pts_sl, pts_world_interp, axis=0)
                ax.plot(pts_pix_interp[:,0], pts_pix_interp[:,1], 'r--')
                ax.plot(pts_pix_interp[0,0], pts_pix_interp[0,1],'ko')
                ax.plot(pts_pix_interp[-1,0], pts_pix_interp[-1,1],'ko')
                # update title and buttons
                add_button.set_visible(True)
                end_button.set_visible(True)
                ax.set_title('click on <add> to digitize another shoreline or on <end> to finish and save the shoreline(s)',
                          fontsize=14)
                plt.draw()
                # let the user click again (<add> another shoreline or <end>)
                pt_input = ginput(n=1, timeout=-1, show_clicks=False)
                pt_input = np.array(pt_input)
                # if user clicks on <end>, save the points and break the loop
                if pt_input[0][0] > im_ms.shape[1]/2:
                    add_button.set_visible(False)
                    end_button.set_visible(False)
                    plt.title('Reference shoreline saved as ' + sitename + '_reference_shoreline.pkl and ' + sitename + '_reference_shoreline.geojson')
                    plt.draw()
                    ginput(n=1, timeout=3, show_clicks=False)
                    plt.close()
                    break
            pts_sl = np.delete(pts_sl,0,axis=0)
            # convert world image coordinates to user-defined coordinate system
            image_epsg = metadata[satname]['epsg'][i]
            pts_coords = SDS_tools.convert_epsg(pts_sl, image_epsg, settings['output_epsg'])
            # save the reference shoreline as .pkl
            filepath = os.path.join(filepath_data, sitename)
            with open(os.path.join(filepath, sitename + '_reference_shoreline.pkl'), 'wb') as f:
                pickle.dump(pts_coords, f)
            # also store as .geojson in case user wants to drag-and-drop on GIS for verification
            for k,line in enumerate(geoms):
                gdf = gpd.GeoDataFrame(geometry=gpd.GeoSeries(line))
                gdf.index = [k]
                gdf.loc[k,'name'] = 'reference shoreline ' + str(k+1)
                # store into geodataframe
                if k == 0:
                    gdf_all = gdf
                else:
                    gdf_all = gdf_all.append(gdf)
            gdf_all.crs = {'init':'epsg:'+str(image_epsg)}
            # convert from image_epsg to user-defined coordinate system
            gdf_all = gdf_all.to_crs({'init': 'epsg:'+str(settings['output_epsg'])})
            # save as geojson
            gdf_all.to_file(os.path.join(filepath, sitename + '_reference_shoreline.geojson'),
                            driver='GeoJSON', encoding='utf-8')
            print('Reference shoreline has been saved in ' + filepath)
            break
        
    # check if a shoreline was digitised
    if len(pts_coords) == 0:
        raise Exception('No cloud free images are available to digitise the reference shoreline,'+
                        'download more images and try again') 

    return pts_coords<|MERGE_RESOLUTION|>--- conflicted
+++ resolved
@@ -32,13 +32,8 @@
 
 np.seterr(all='ignore') # raise/ignore divisions by 0 and nans
 
-<<<<<<< HEAD
-# Main function to preprocess a satellite image (L5,L7,L8, L9or S2)
-def preprocess_single(fn, satname, cloud_mask_issue):
-=======
 # Main function to preprocess a satellite image (L5, L7, L8, L9 or S2)
 def preprocess_single(fn, satname, cloud_mask_issue, pan_off):
->>>>>>> b1b09bfb
     """
     Reads the image and outputs the pansharpened/down-sampled multispectral bands,
     the georeferencing vector of the image (coordinates of the upper left pixel),
@@ -134,8 +129,7 @@
         im_extra = []
 
     #=============================================================================================#
-<<<<<<< HEAD
-    # L7 images
+    # L7, L8 and L9 images
     #=============================================================================================#
     elif satname == 'L7':
 
@@ -167,7 +161,7 @@
         # resize the image using nearest neighbour interpolation (order 0)
         cloud_mask = transform.resize(cloud_mask, (nrows, ncols), order=0, preserve_range=True,
                                       mode='constant').astype('bool_')
-        # check if -inf or nan values on any band and eventually add those pixels to cloud mask        
+        # check if -inf or nan values on any band and eventually add those pixels to cloud mask
         im_nodata = np.zeros(cloud_mask.shape).astype(bool)
         for k in range(im_ms.shape[2]):
             im_inf = np.isin(im_ms[:,:,k], -np.inf)
@@ -179,7 +173,7 @@
         for k in [1,3,4]: # loop through the Green, NIR and SWIR bands
             im_zeros = np.logical_and(np.isin(im_ms[:,:,k],0), im_zeros)
         # add zeros to im nodata
-        im_nodata = np.logical_or(im_zeros, im_nodata)   
+        im_nodata = np.logical_or(im_zeros, im_nodata)
         # update cloud mask with all the nodata pixels
         cloud_mask = np.logical_or(cloud_mask, im_nodata)
 
@@ -197,10 +191,10 @@
         im_extra = im_pan
 
     #=============================================================================================#
-    # L8 and L9images
+    # L8 and L9 images
     #=============================================================================================#
     elif satname in ['L8','L9']:
-
+        
         # read pan image
         fn_pan = fn[0]
         data = gdal.Open(fn_pan, gdal.GA_ReadOnly)
@@ -229,7 +223,7 @@
         # resize the image using nearest neighbour interpolation (order 0)
         cloud_mask = transform.resize(cloud_mask, (nrows, ncols), order=0, preserve_range=True,
                                       mode='constant').astype('bool_')
-        # check if -inf or nan values on any band and eventually add those pixels to cloud mask        
+        # check if -inf or nan values on any band and eventually add those pixels to cloud mask
         im_nodata = np.zeros(cloud_mask.shape).astype(bool)
         for k in range(im_ms.shape[2]):
             im_inf = np.isin(im_ms[:,:,k], -np.inf)
@@ -241,10 +235,10 @@
         for k in [1,3,4]: # loop through the Green, NIR and SWIR bands
             im_zeros = np.logical_and(np.isin(im_ms[:,:,k],0), im_zeros)
         # add zeros to im nodata
-        im_nodata = np.logical_or(im_zeros, im_nodata)   
+        im_nodata = np.logical_or(im_zeros, im_nodata)
         # update cloud mask with all the nodata pixels
         cloud_mask = np.logical_or(cloud_mask, im_nodata)
-        
+
         # pansharpen Blue, Green, Red (where there is overlapping with pan band in L8)
         try:
             im_ms_ps = pansharpen(im_ms[:,:,[0,1,2]], im_pan, cloud_mask)
@@ -257,129 +251,6 @@
         # the extra image is the 15m panchromatic band
         im_extra = im_pan
 
-=======
-    # L7, L8 and L9 images
-    #=============================================================================================#
-    elif satname in ['L7','L8','L9']:
-        
-        # if panchromatic sharpening is turned off
-        if pan_off:
-            # load multispetral bands
-            fn_ms = fn[1]
-            data = gdal.Open(fn_ms, gdal.GA_ReadOnly)
-            georef = np.array(data.GetGeoTransform())
-            bands = [data.GetRasterBand(k + 1).ReadAsArray() for k in range(data.RasterCount)]
-            im_ms = np.stack(bands, 2)
-            # create cloud mask (last band)
-            im_QA = im_ms[:,:,5]
-            cloud_mask = create_cloud_mask(im_QA, satname, cloud_mask_issue)
-            
-            # downsample to 15m
-            nrows = im_ms.shape[0]*2
-            ncols = im_ms.shape[1]*2
-            # resize the ms bands using bilinear interpolation (order 1)
-            im_ms = im_ms[:,:,:5]
-            im_ms = transform.resize(im_ms,(nrows, ncols), order=1, preserve_range=True,
-                                     mode='constant') 
-            
-            # downsample the cloud mask using nearest neighbour interpolation (order 0)
-            cloud_mask = transform.resize(cloud_mask, (nrows, ncols), order=0, preserve_range=True,
-                                          mode='constant').astype('bool_')
-            # check if -inf or nan values on any band and eventually add those pixels to cloud mask
-            im_nodata = np.zeros(cloud_mask.shape).astype(bool)
-            for k in range(im_ms.shape[2]):
-                im_inf = np.isin(im_ms[:,:,k], -np.inf)
-                im_nan = np.isnan(im_ms[:,:,k])
-                im_nodata = np.logical_or(np.logical_or(im_nodata, im_inf), im_nan)
-            # check if there are pixels with 0 intensity in the Green, NIR and SWIR bands and add those
-            # to the cloud mask as otherwise they will cause errors when calculating the NDWI and MNDWI
-            im_zeros = np.ones(cloud_mask.shape).astype(bool)
-            for k in [1,3,4]: # loop through the Green, NIR and SWIR bands
-                im_zeros = np.logical_and(np.isin(im_ms[:,:,k],0), im_zeros)
-            # add zeros to im nodata
-            im_nodata = np.logical_or(im_zeros, im_nodata)
-            # update cloud mask with all the nodata pixels
-            cloud_mask = np.logical_or(cloud_mask, im_nodata) 
-            
-            # adjust the georef vector accordingly
-            georef[1] = 15
-            georef[5] = -15
-            georef[0] = georef[0] + 7.5
-            georef[3] = georef[3] - 7.5
-            
-            # the extra image is empty
-            im_extra = []
-    
-        # perform panchromatic sharpening
-        else:
-            # load the panchromatic band
-            fn_pan = fn[0]
-            data = gdal.Open(fn_pan, gdal.GA_ReadOnly)
-            georef = np.array(data.GetGeoTransform())
-            bands = [data.GetRasterBand(k + 1).ReadAsArray() for k in range(data.RasterCount)]
-            im_pan = np.stack(bands, 2)[:,:,0]
-           
-            # load the multispectral bands
-            fn_ms = fn[1]
-            data = gdal.Open(fn_ms, gdal.GA_ReadOnly)
-            bands = [data.GetRasterBand(k + 1).ReadAsArray() for k in range(data.RasterCount)]
-            im_ms = np.stack(bands, 2)
-            # create cloud mask (last band)
-            im_QA = im_ms[:,:,5]
-            cloud_mask = create_cloud_mask(im_QA, satname, cloud_mask_issue)
-            
-            # size of pan image
-            nrows = im_pan.shape[0]
-            ncols = im_pan.shape[1]             
-            # resize the ms bands to the size of the pan band using bilinear interpolation (order 1)
-            im_ms = im_ms[:,:,:5]
-            im_ms = transform.resize(im_ms,(nrows, ncols), order=1, preserve_range=True,
-                                     mode='constant')
-            
-            # downsample the cloud mask using nearest neighbour interpolation (order 0)
-            cloud_mask = transform.resize(cloud_mask, (nrows, ncols), order=0, preserve_range=True,
-                                          mode='constant').astype('bool_')
-            # check if -inf or nan values on any band and eventually add those pixels to cloud mask
-            im_nodata = np.zeros(cloud_mask.shape).astype(bool)
-            for k in range(im_ms.shape[2]):
-                im_inf = np.isin(im_ms[:,:,k], -np.inf)
-                im_nan = np.isnan(im_ms[:,:,k])
-                im_nodata = np.logical_or(np.logical_or(im_nodata, im_inf), im_nan)
-            # check if there are pixels with 0 intensity in the Green, NIR and SWIR bands and add those
-            # to the cloud mask as otherwise they will cause errors when calculating the NDWI and MNDWI
-            im_zeros = np.ones(cloud_mask.shape).astype(bool)
-            for k in [1,3,4]: # loop through the Green, NIR and SWIR bands
-                im_zeros = np.logical_and(np.isin(im_ms[:,:,k],0), im_zeros)
-            # add zeros to im nodata
-            im_nodata = np.logical_or(im_zeros, im_nodata)
-            # update cloud mask with all the nodata pixels
-            cloud_mask = np.logical_or(cloud_mask, im_nodata)                        
-            
-            # pansharpen Green, Blue, NIR for Landsat 7
-            if satname == 'L7':
-                try:
-                    im_ms_ps = pansharpen(im_ms[:,:,[1,2,3]], im_pan, cloud_mask)
-                except: # if pansharpening fails, keep downsampled bands (for long runs)
-                    im_ms_ps = im_ms[:,:,[1,2,3]]
-                # add downsampled Blue and SWIR1 bands
-                im_ms_ps = np.append(im_ms[:,:,[0]], im_ms_ps, axis=2)
-                im_ms_ps = np.append(im_ms_ps, im_ms[:,:,[4]], axis=2)
-                im_ms = im_ms_ps.copy()
-                # the extra image is the 15m panchromatic band
-                im_extra = im_pan
-                
-            # pansharpen Blue, Green, Red for Landsat 8 and 9           
-            elif satname in ['L8','L9']:
-                try:
-                    im_ms_ps = pansharpen(im_ms[:,:,[0,1,2]], im_pan, cloud_mask)
-                except: # if pansharpening fails, keep downsampled bands (for long runs)
-                    im_ms_ps = im_ms[:,:,[0,1,2]]
-                # add downsampled NIR and SWIR1 bands
-                im_ms_ps = np.append(im_ms_ps, im_ms[:,:,[3,4]], axis=2)
-                im_ms = im_ms_ps.copy()
-                # the extra image is the 15m panchromatic band
-                im_extra = im_pan
->>>>>>> b1b09bfb
     #=============================================================================================#
     # S2 images
     #=============================================================================================#
@@ -686,11 +557,42 @@
     """
     # rescale image intensity for display purposes
     im_RGB = rescale_image_intensity(im_ms[:,:,[2,1,0]], cloud_mask, 99.9)
-    im_RGB = img_as_ubyte(im_RGB)
-    # Save the image with skimage.io
-    fname=os.path.join(filepath, date + '_' + satname + '.jpg')
-    imsave(fname, im_RGB)
-
+#    im_NIR = rescale_image_intensity(im_ms[:,:,3], cloud_mask, 99.9)
+#    im_SWIR = rescale_image_intensity(im_ms[:,:,4], cloud_mask, 99.9)
+
+    # make figure (just RGB)
+    fig = plt.figure()
+    fig.set_size_inches([18,9])
+    fig.set_tight_layout(True)
+    ax1 = fig.add_subplot(111)
+    ax1.axis('off')
+    ax1.imshow(im_RGB)
+    ax1.set_title(date + '   ' + satname, fontsize=16)
+
+#    if im_RGB.shape[1] > 2*im_RGB.shape[0]:
+#        ax1 = fig.add_subplot(311)
+#        ax2 = fig.add_subplot(312)
+#        ax3 = fig.add_subplot(313)
+#    else:
+#        ax1 = fig.add_subplot(131)
+#        ax2 = fig.add_subplot(132)
+#        ax3 = fig.add_subplot(133)
+#    # RGB
+#    ax1.axis('off')
+#    ax1.imshow(im_RGB)
+#    ax1.set_title(date + '   ' + satname, fontsize=16)
+#    # NIR
+#    ax2.axis('off')
+#    ax2.imshow(im_NIR, cmap='seismic')
+#    ax2.set_title('Near Infrared', fontsize=16)
+#    # SWIR
+#    ax3.axis('off')
+#    ax3.imshow(im_SWIR, cmap='seismic')
+#    ax3.set_title('Short-wave Infrared', fontsize=16)
+
+    # save figure
+    fig.savefig(os.path.join(filepath, date + '_' + satname + '.jpg'), dpi=150)
+    plt.close()
 
 def save_jpg(metadata, settings, **kwargs):
     """
@@ -830,12 +732,8 @@
     for i in range(len(filenames)):
         # read image
         fn = SDS_tools.get_filenames(filenames[i],filepath, satname)
-<<<<<<< HEAD
         im_ms, georef, cloud_mask, im_extra, im_QA, im_nodata = preprocess_single(fn, satname, settings['cloud_mask_issue'])
-=======
-        im_ms, georef, cloud_mask, im_extra, im_QA, im_nodata = preprocess_single(fn, satname, settings['cloud_mask_issue'], settings['pan_off'])
-
->>>>>>> b1b09bfb
+
         # compute cloud_cover percentage (with no data pixels)
         cloud_cover_combined = np.divide(sum(sum(cloud_mask.astype(int))),
                                 (cloud_mask.shape[0]*cloud_mask.shape[1]))
