{
 "cells": [
  {
   "cell_type": "markdown",
   "metadata": {},
   "source": [
    "# *CoastSat*: example at Narrabeen-Collaroy, Australia\n",
    "\n",
    "This software is described in details in the following publications: \n",
    "- Shoreline detection:                      https://doi.org/10.1016/j.envsoft.2019.104528\n",
    "- Accuracy assessment and applications:     https://doi.org/10.1016/j.coastaleng.2019.04.004\n",
    "- Beach slope estimation:                   https://doi.org/10.1029/2020GL088365\n",
    "\n",
    "It enables the users to extract time-series of shoreline change over the last 30+ years at their site of interest.\n",
    "There are four main steps:\n",
    "1. Retrieval of the satellite images of the region of interest from Google Earth Engine\n",
    "2. Shoreline extraction at sub-pixel resolution\n",
    "3. Intersection of the shorelines with cross-shore transects\n",
    "4. Tidal correction \n",
    "\n",
    "## Initial settings\n",
    "\n",
    "Refer to the **Installation** section of the README for instructions on how to install the Python packages necessary to run the software, including Google Earth Engine Python API. If that step has been completed correctly, the following packages should be imported without any problem."
   ]
  },
  {
   "cell_type": "code",
   "execution_count": 1,
   "metadata": {},
   "outputs": [],
   "source": [
    "%load_ext autoreload\n",
    "%autoreload 2\n",
    "import os\n",
    "import numpy as np\n",
    "import pickle\n",
    "import warnings\n",
    "warnings.filterwarnings(\"ignore\")\n",
    "import matplotlib\n",
    "matplotlib.use('Qt5Agg')\n",
    "import matplotlib.pyplot as plt\n",
    "from matplotlib import gridspec\n",
    "plt.ion()\n",
    "import pandas as pd\n",
    "from datetime import datetime\n",
    "from coastsat import SDS_commented_download, SDS_preprocess, SDS_shoreline, SDS_tools, SDS_transects"
   ]
  },
  {
   "cell_type": "code",
   "execution_count": 8,
   "metadata": {},
   "outputs": [],
   "source": [
    "from coastsat import new_SDS_preprocess"
   ]
  },
  {
   "cell_type": "markdown",
   "metadata": {},
   "source": [
    "## 1. Retrieval of the images from GEE\n",
    "\n",
    "Define the region of interest (`polygon`), the date range (`dates`) and the satellite missions (`sat_list`) from which you wish to retrieve the satellite images. The images will be cropped on the Google Earth Engine server and only the region of interest will be downloaded as a .tif file. The files will stored in the directory defined in `filepath`. \n",
    "\n",
    "Make sure the area of your ROI is smaller than 100 km2 (if larger split it into smaller ROIs).\n",
    "\n",
    "The function `SDS_download.check_images_available(inputs)` will print the number of images available for your inputs. The Landsat images are divided in Tier 1 and Tier 2, only Tier 1 images can be used for time-series analysis.\n",
    "\n",
    "For Landsat, users can also choose between Collection 1 and Collection 2 with the `collection` variable. Note that at the time of writing (05/02/2022), Collection 2 is still being uploaded in the Google Earth Engine servers and may not be complete. Also only the satellite-derived shorelines extracted from Collection 1 were validated in previous work. Landsat 9 is only available from Collection 2, and any Landsat image after 01/01/2022 is also only available in Collection 2."
   ]
  },
  {
   "cell_type": "code",
   "execution_count": null,
   "metadata": {},
   "outputs": [],
   "source": [
    "# {\n",
    "#       \"polygon\": [\n",
    "#         [\n",
    "#           [-121.859858, 36.877249],\n",
    "#           [-121.819858, 36.877249],\n",
    "#           [-121.819858, 36.917249],\n",
    "#           [-121.859858, 36.917249],\n",
    "#           [-121.859858, 36.877249]\n",
    "#         ]\n",
    "#       ],\n",
    "#       \"dates\": [\"2015-12-01\", \"2021-12-31\"],\n",
    "#       \"sat_list\": [\"S2\"],\n",
    "#       \"sitename\": \"ID22022-02-17__15_hr_52_min\",\n",
    "#       \"filepath\": \"c:\\\\1_USGS\\\\CoastSeg\\\\repos\\\\CoastSeg_fork\\\\Seg2Map\\\\data\"\n",
    "#     },"
   ]
  },
  {
   "cell_type": "code",
   "execution_count": 10,
   "metadata": {},
   "outputs": [
    {
     "name": "stdout",
     "output_type": "stream",
     "text": [
      "Images available between 2015-12-01 and 2021-12-31:\n",
      "- In Landsat Tier 1 & Sentinel-2 Level-1C:\n",
      "  S2: 1524 images\n",
      "  Total: 1524 images\n"
     ]
    }
   ],
   "source": [
    "# region of interest (longitude, latitude)\n",
    "polygon = [[\n",
    "          [-121.886323, 36.916481],\n",
    "          [-121.846323, 36.916481],\n",
    "          [-121.846323, 36.956481],\n",
    "          [-121.886323, 36.956481],\n",
    "          [-121.886323, 36.916481]\n",
    "        ]] \n",
    "# it's recommended to convert the polygon to the smallest rectangle (sides parallel to coordinate axes)       \n",
    "polygon = SDS_tools.smallest_rectangle(polygon)\n",
    "# date range\n",
<<<<<<< HEAD
    "dates = [\"2015-12-01\", \"2021-12-31\"]\n",
    "# satellite missions\n",
=======
    "dates = ['2017-12-01', '2018-01-01']\n",
    "# satellite missions ['L5','L7','L8','L9','S2']\n",
>>>>>>> 0cf54464
    "sat_list = ['S2']\n",
    "# choose Landsat collection 'C01' or 'C02'\n",
    "collection = 'C01'\n",
    "# name of the site\n",
    "sitename = 'ID12022-02-17__15_hr_52_min'\n",
    "# directory where the data will be stored\n",
    "filepath = os.path.join(os.getcwd(), 'data')\n",
    "# put all the inputs into a dictionnary\n",
    "inputs = {'polygon': polygon, 'dates': dates, 'sat_list': sat_list, 'sitename': sitename, 'filepath':filepath,\n",
    "         'landsat_collection': collection}\n",
    "\n",
    "# before downloading the images, check how many images are available for your inputs\n",
    "SDS_commented_download.check_images_available(inputs);"
   ]
  },
  {
   "cell_type": "markdown",
   "metadata": {},
   "source": [
    "The function `SDS_download.retrieve_images(inputs)` retrives the satellite images from Google Earth Engine.\n",
    "\n",
    "By default, only Landsat Tier 1 Top-of-Atmosphere and Sentinel-2 Level-1C products are downloaded. \n",
    "\n",
    "In case you need to access Tier 2 images for qualitative analysis, you need to set `inputs['include_T2'] = True` before calling `retrieve_images`."
   ]
  },
  {
   "cell_type": "code",
   "execution_count": 11,
   "metadata": {},
   "outputs": [
    {
     "name": "stdout",
     "output_type": "stream",
     "text": [
      "Images available between 2015-12-01 and 2021-12-31:\n",
      "- In Landsat Tier 1 & Sentinel-2 Level-1C:\n",
      "  S2: 1524 images\n",
      "  Total: 1524 images\n",
      "\n",
      "Downloading images:\n",
      "S2: 1524 images\n",
      "100%\n",
      "\n",
      " Called merge_overlapping_images\n",
      "\n",
      "1040 out of 1408 Sentinel-2 images were merged (overlapping or duplicate)\n"
     ]
    }
   ],
   "source": [
    "# inputs['include_T2'] = True\n",
    "metadata = SDS_commented_download.retrieve_images(inputs)"
   ]
  },
  {
   "cell_type": "markdown",
   "metadata": {},
   "source": [
    "**If you have already retrieved the images**, just load the metadata file by only running the section below"
   ]
  },
  {
   "cell_type": "code",
   "execution_count": 14,
   "metadata": {},
   "outputs": [],
   "source": [
    "metadata = SDS_commented_download.get_metadata(inputs) "
   ]
  },
  {
   "cell_type": "markdown",
   "metadata": {},
   "source": [
    "## 2. Shoreline extraction\n",
    "\n",
    "This section maps the position of the shoreline on the satellite images. The user can define the cloud threhold (`cloud_thresh`) and select the spatial reference system in which to output the coordinates of the mapped shorelines (`output_epsg`). See http://spatialreference.org/ to find the EPSG number corresponding to your local coordinate system. Make sure that your are using cartesian coordinates and not spherical coordinates (lat,lon) like WGS84. If unsure, use 3857 which is the web mercator projection (used by Google Maps).\n",
    "\n",
    "To quality control each shoreline detection and manually validate the mapped shorelines, the user has the option to set the parameter `check_detection` to **True**. \n",
    "To adjust the position of each shoreline by modifying the threshold defining the sand/water interface you can set `adjust_detection` to **True**. \n",
    "Finally, to save a figure for each mapped shoreline as a .jpg in the folder */jpg_files/detection* set `save_figure` to **True**. \n",
    "\n",
    "The other parameters are for advanced users only and are described in the README."
   ]
  },
  {
   "cell_type": "code",
   "execution_count": 15,
   "metadata": {},
   "outputs": [],
   "source": [
    "settings = { \n",
    "    # general parameters:\n",
    "    'cloud_thresh': 0.5,        # threshold on maximum cloud cover\n",
    "    'output_epsg': 3857,        # epsg code of spatial reference system desired for the output   \n",
    "    # quality control:\n",
    "    'check_detection': True,    # if True, shows each shoreline detection to the user for validation\n",
    "    'adjust_detection': False,  # if True, allows user to adjust the postion of each shoreline by changing the threhold\n",
    "    'save_figure': True,        # if True, saves a figure showing the mapped shoreline for each image\n",
    "    # [ONLY FOR ADVANCED USERS] shoreline detection parameters:\n",
    "    'min_beach_area': 4500,     # minimum area (in metres^2) for an object to be labelled as a beach\n",
    "    'buffer_size': 150,         # radius (in metres) for buffer around sandy pixels considered in the shoreline detection\n",
    "    'min_length_sl': 200,       # minimum length (in metres) of shoreline perimeter to be valid\n",
    "    'cloud_mask_issue': False,  # switch this parameter to True if sand pixels are masked (in black) on many images  \n",
    "    'sand_color': 'default',    # 'default', 'dark' (for grey/black sand beaches) or 'bright' (for white sand beaches)\n",
    "    # add the inputs defined previously\n",
    "    'inputs': inputs\n",
    "}"
   ]
  },
  {
   "cell_type": "markdown",
   "metadata": {},
   "source": [
    "### [OPTIONAL] Save .jpg of the satellite images \n",
    "Saves .jpg files of the preprocessed satellite images (cloud masking + pansharpening/down-sampling) under *./data/sitename/jpeg_files\\preprocessed*"
   ]
  },
  {
   "cell_type": "code",
   "execution_count": 16,
   "metadata": {},
   "outputs": [
    {
     "name": "stderr",
     "output_type": "stream",
     "text": [
      "Lossy conversion from float64 to uint8. Range [0, 1]. Convert image to uint8 prior to saving to suppress this warning.\n",
      "Lossy conversion from float64 to uint8. Range [0, 1]. Convert image to uint8 prior to saving to suppress this warning.\n",
      "Lossy conversion from float64 to uint8. Range [0, 1]. Convert image to uint8 prior to saving to suppress this warning.\n",
      "Lossy conversion from float64 to uint8. Range [0, 1]. Convert image to uint8 prior to saving to suppress this warning.\n",
      "Lossy conversion from float64 to uint8. Range [0, 1]. Convert image to uint8 prior to saving to suppress this warning.\n",
      "Lossy conversion from float64 to uint8. Range [0, 1]. Convert image to uint8 prior to saving to suppress this warning.\n",
      "Lossy conversion from float64 to uint8. Range [0, 1]. Convert image to uint8 prior to saving to suppress this warning.\n",
      "Lossy conversion from float64 to uint8. Range [0, 1]. Convert image to uint8 prior to saving to suppress this warning.\n",
      "Lossy conversion from float64 to uint8. Range [0, 1]. Convert image to uint8 prior to saving to suppress this warning.\n",
      "Lossy conversion from float64 to uint8. Range [0, 1]. Convert image to uint8 prior to saving to suppress this warning.\n",
      "Lossy conversion from float64 to uint8. Range [0, 1]. Convert image to uint8 prior to saving to suppress this warning.\n",
      "Lossy conversion from float64 to uint8. Range [0, 1]. Convert image to uint8 prior to saving to suppress this warning.\n",
      "Lossy conversion from float64 to uint8. Range [0, 1]. Convert image to uint8 prior to saving to suppress this warning.\n",
      "Lossy conversion from float64 to uint8. Range [0, 1]. Convert image to uint8 prior to saving to suppress this warning.\n",
      "Lossy conversion from float64 to uint8. Range [0, 1]. Convert image to uint8 prior to saving to suppress this warning.\n",
      "Lossy conversion from float64 to uint8. Range [0, 1]. Convert image to uint8 prior to saving to suppress this warning.\n",
      "Lossy conversion from float64 to uint8. Range [0, 1]. Convert image to uint8 prior to saving to suppress this warning.\n",
      "Lossy conversion from float64 to uint8. Range [0, 1]. Convert image to uint8 prior to saving to suppress this warning.\n",
      "Lossy conversion from float64 to uint8. Range [0, 1]. Convert image to uint8 prior to saving to suppress this warning.\n",
      "Lossy conversion from float64 to uint8. Range [0, 1]. Convert image to uint8 prior to saving to suppress this warning.\n",
      "Lossy conversion from float64 to uint8. Range [0, 1]. Convert image to uint8 prior to saving to suppress this warning.\n",
      "Lossy conversion from float64 to uint8. Range [0, 1]. Convert image to uint8 prior to saving to suppress this warning.\n",
      "Lossy conversion from float64 to uint8. Range [0, 1]. Convert image to uint8 prior to saving to suppress this warning.\n",
      "Lossy conversion from float64 to uint8. Range [0, 1]. Convert image to uint8 prior to saving to suppress this warning.\n",
      "Lossy conversion from float64 to uint8. Range [0, 1]. Convert image to uint8 prior to saving to suppress this warning.\n",
      "Lossy conversion from float64 to uint8. Range [0, 1]. Convert image to uint8 prior to saving to suppress this warning.\n",
      "Lossy conversion from float64 to uint8. Range [0, 1]. Convert image to uint8 prior to saving to suppress this warning.\n",
      "Lossy conversion from float64 to uint8. Range [0, 1]. Convert image to uint8 prior to saving to suppress this warning.\n",
      "Lossy conversion from float64 to uint8. Range [0, 1]. Convert image to uint8 prior to saving to suppress this warning.\n",
      "Lossy conversion from float64 to uint8. Range [0, 1]. Convert image to uint8 prior to saving to suppress this warning.\n",
      "Lossy conversion from float64 to uint8. Range [0, 1]. Convert image to uint8 prior to saving to suppress this warning.\n",
      "Lossy conversion from float64 to uint8. Range [0, 1]. Convert image to uint8 prior to saving to suppress this warning.\n",
      "Lossy conversion from float64 to uint8. Range [0, 1]. Convert image to uint8 prior to saving to suppress this warning.\n",
      "Lossy conversion from float64 to uint8. Range [0, 1]. Convert image to uint8 prior to saving to suppress this warning.\n",
      "Lossy conversion from float64 to uint8. Range [0, 1]. Convert image to uint8 prior to saving to suppress this warning.\n",
      "Lossy conversion from float64 to uint8. Range [0, 1]. Convert image to uint8 prior to saving to suppress this warning.\n",
      "Lossy conversion from float64 to uint8. Range [0, 1]. Convert image to uint8 prior to saving to suppress this warning.\n",
      "Lossy conversion from float64 to uint8. Range [0, 1]. Convert image to uint8 prior to saving to suppress this warning.\n",
      "Lossy conversion from float64 to uint8. Range [0, 1]. Convert image to uint8 prior to saving to suppress this warning.\n",
      "Lossy conversion from float64 to uint8. Range [0, 1]. Convert image to uint8 prior to saving to suppress this warning.\n",
      "Lossy conversion from float64 to uint8. Range [0, 1]. Convert image to uint8 prior to saving to suppress this warning.\n",
      "Lossy conversion from float64 to uint8. Range [0, 1]. Convert image to uint8 prior to saving to suppress this warning.\n",
      "Lossy conversion from float64 to uint8. Range [0, 1]. Convert image to uint8 prior to saving to suppress this warning.\n",
      "Lossy conversion from float64 to uint8. Range [0, 1]. Convert image to uint8 prior to saving to suppress this warning.\n",
      "Lossy conversion from float64 to uint8. Range [0, 1]. Convert image to uint8 prior to saving to suppress this warning.\n",
      "Lossy conversion from float64 to uint8. Range [0, 1]. Convert image to uint8 prior to saving to suppress this warning.\n",
      "Lossy conversion from float64 to uint8. Range [0, 1]. Convert image to uint8 prior to saving to suppress this warning.\n",
      "Lossy conversion from float64 to uint8. Range [0, 1]. Convert image to uint8 prior to saving to suppress this warning.\n",
      "Lossy conversion from float64 to uint8. Range [0, 1]. Convert image to uint8 prior to saving to suppress this warning.\n",
      "Lossy conversion from float64 to uint8. Range [0, 1]. Convert image to uint8 prior to saving to suppress this warning.\n",
      "Lossy conversion from float64 to uint8. Range [0, 1]. Convert image to uint8 prior to saving to suppress this warning.\n",
      "Lossy conversion from float64 to uint8. Range [0, 1]. Convert image to uint8 prior to saving to suppress this warning.\n",
      "Lossy conversion from float64 to uint8. Range [0, 1]. Convert image to uint8 prior to saving to suppress this warning.\n",
      "Lossy conversion from float64 to uint8. Range [0, 1]. Convert image to uint8 prior to saving to suppress this warning.\n",
      "Lossy conversion from float64 to uint8. Range [0, 1]. Convert image to uint8 prior to saving to suppress this warning.\n",
      "Lossy conversion from float64 to uint8. Range [0, 1]. Convert image to uint8 prior to saving to suppress this warning.\n",
      "Lossy conversion from float64 to uint8. Range [0, 1]. Convert image to uint8 prior to saving to suppress this warning.\n",
      "Lossy conversion from float64 to uint8. Range [0, 1]. Convert image to uint8 prior to saving to suppress this warning.\n",
      "Lossy conversion from float64 to uint8. Range [0, 1]. Convert image to uint8 prior to saving to suppress this warning.\n",
      "Lossy conversion from float64 to uint8. Range [0, 1]. Convert image to uint8 prior to saving to suppress this warning.\n",
      "Lossy conversion from float64 to uint8. Range [0, 1]. Convert image to uint8 prior to saving to suppress this warning.\n",
      "Lossy conversion from float64 to uint8. Range [0, 1]. Convert image to uint8 prior to saving to suppress this warning.\n",
      "Lossy conversion from float64 to uint8. Range [0, 1]. Convert image to uint8 prior to saving to suppress this warning.\n",
      "Lossy conversion from float64 to uint8. Range [0, 1]. Convert image to uint8 prior to saving to suppress this warning.\n",
      "Lossy conversion from float64 to uint8. Range [0, 1]. Convert image to uint8 prior to saving to suppress this warning.\n",
      "Lossy conversion from float64 to uint8. Range [0, 1]. Convert image to uint8 prior to saving to suppress this warning.\n",
      "Lossy conversion from float64 to uint8. Range [0, 1]. Convert image to uint8 prior to saving to suppress this warning.\n",
      "Lossy conversion from float64 to uint8. Range [0, 1]. Convert image to uint8 prior to saving to suppress this warning.\n",
      "Lossy conversion from float64 to uint8. Range [0, 1]. Convert image to uint8 prior to saving to suppress this warning.\n"
     ]
    },
    {
     "name": "stderr",
     "output_type": "stream",
     "text": [
      "Lossy conversion from float64 to uint8. Range [0, 1]. Convert image to uint8 prior to saving to suppress this warning.\n",
      "Lossy conversion from float64 to uint8. Range [0, 1]. Convert image to uint8 prior to saving to suppress this warning.\n",
      "Lossy conversion from float64 to uint8. Range [0, 1]. Convert image to uint8 prior to saving to suppress this warning.\n",
      "Lossy conversion from float64 to uint8. Range [0, 1]. Convert image to uint8 prior to saving to suppress this warning.\n",
      "Lossy conversion from float64 to uint8. Range [0, 1]. Convert image to uint8 prior to saving to suppress this warning.\n",
      "Lossy conversion from float64 to uint8. Range [0, 1]. Convert image to uint8 prior to saving to suppress this warning.\n",
      "Lossy conversion from float64 to uint8. Range [0, 1]. Convert image to uint8 prior to saving to suppress this warning.\n",
      "Lossy conversion from float64 to uint8. Range [0, 1]. Convert image to uint8 prior to saving to suppress this warning.\n",
      "Lossy conversion from float64 to uint8. Range [0, 1]. Convert image to uint8 prior to saving to suppress this warning.\n",
      "Lossy conversion from float64 to uint8. Range [0, 1]. Convert image to uint8 prior to saving to suppress this warning.\n",
      "Lossy conversion from float64 to uint8. Range [0, 1]. Convert image to uint8 prior to saving to suppress this warning.\n",
      "Lossy conversion from float64 to uint8. Range [0, 1]. Convert image to uint8 prior to saving to suppress this warning.\n",
      "Lossy conversion from float64 to uint8. Range [0, 1]. Convert image to uint8 prior to saving to suppress this warning.\n",
      "Lossy conversion from float64 to uint8. Range [0, 1]. Convert image to uint8 prior to saving to suppress this warning.\n",
      "Lossy conversion from float64 to uint8. Range [0, 1]. Convert image to uint8 prior to saving to suppress this warning.\n",
      "Lossy conversion from float64 to uint8. Range [0, 1]. Convert image to uint8 prior to saving to suppress this warning.\n",
      "Lossy conversion from float64 to uint8. Range [0, 1]. Convert image to uint8 prior to saving to suppress this warning.\n",
      "Lossy conversion from float64 to uint8. Range [0, 1]. Convert image to uint8 prior to saving to suppress this warning.\n",
      "Lossy conversion from float64 to uint8. Range [0, 1]. Convert image to uint8 prior to saving to suppress this warning.\n",
      "Lossy conversion from float64 to uint8. Range [0, 1]. Convert image to uint8 prior to saving to suppress this warning.\n",
      "Lossy conversion from float64 to uint8. Range [0, 1]. Convert image to uint8 prior to saving to suppress this warning.\n",
      "Lossy conversion from float64 to uint8. Range [0, 1]. Convert image to uint8 prior to saving to suppress this warning.\n",
      "Lossy conversion from float64 to uint8. Range [0, 1]. Convert image to uint8 prior to saving to suppress this warning.\n",
      "Lossy conversion from float64 to uint8. Range [0, 1]. Convert image to uint8 prior to saving to suppress this warning.\n",
      "Lossy conversion from float64 to uint8. Range [0, 1]. Convert image to uint8 prior to saving to suppress this warning.\n",
      "Lossy conversion from float64 to uint8. Range [0, 1]. Convert image to uint8 prior to saving to suppress this warning.\n",
      "Lossy conversion from float64 to uint8. Range [0, 1]. Convert image to uint8 prior to saving to suppress this warning.\n",
      "Lossy conversion from float64 to uint8. Range [0, 1]. Convert image to uint8 prior to saving to suppress this warning.\n",
      "Lossy conversion from float64 to uint8. Range [0, 1]. Convert image to uint8 prior to saving to suppress this warning.\n",
      "Lossy conversion from float64 to uint8. Range [0, 1]. Convert image to uint8 prior to saving to suppress this warning.\n",
      "Lossy conversion from float64 to uint8. Range [0, 1]. Convert image to uint8 prior to saving to suppress this warning.\n",
      "Lossy conversion from float64 to uint8. Range [0, 1]. Convert image to uint8 prior to saving to suppress this warning.\n",
      "Lossy conversion from float64 to uint8. Range [0, 1]. Convert image to uint8 prior to saving to suppress this warning.\n",
      "Lossy conversion from float64 to uint8. Range [0, 1]. Convert image to uint8 prior to saving to suppress this warning.\n",
      "Lossy conversion from float64 to uint8. Range [0, 1]. Convert image to uint8 prior to saving to suppress this warning.\n",
      "Lossy conversion from float64 to uint8. Range [0, 1]. Convert image to uint8 prior to saving to suppress this warning.\n",
      "Lossy conversion from float64 to uint8. Range [0, 1]. Convert image to uint8 prior to saving to suppress this warning.\n",
      "Lossy conversion from float64 to uint8. Range [0, 1]. Convert image to uint8 prior to saving to suppress this warning.\n",
      "Lossy conversion from float64 to uint8. Range [0, 1]. Convert image to uint8 prior to saving to suppress this warning.\n",
      "Lossy conversion from float64 to uint8. Range [0, 1]. Convert image to uint8 prior to saving to suppress this warning.\n",
      "Lossy conversion from float64 to uint8. Range [0, 1]. Convert image to uint8 prior to saving to suppress this warning.\n",
      "Lossy conversion from float64 to uint8. Range [0, 1]. Convert image to uint8 prior to saving to suppress this warning.\n",
      "Lossy conversion from float64 to uint8. Range [0, 1]. Convert image to uint8 prior to saving to suppress this warning.\n",
      "Lossy conversion from float64 to uint8. Range [0, 1]. Convert image to uint8 prior to saving to suppress this warning.\n",
      "Lossy conversion from float64 to uint8. Range [0, 1]. Convert image to uint8 prior to saving to suppress this warning.\n",
      "Lossy conversion from float64 to uint8. Range [0, 1]. Convert image to uint8 prior to saving to suppress this warning.\n",
      "Lossy conversion from float64 to uint8. Range [0, 1]. Convert image to uint8 prior to saving to suppress this warning.\n",
      "Lossy conversion from float64 to uint8. Range [0, 1]. Convert image to uint8 prior to saving to suppress this warning.\n",
      "Lossy conversion from float64 to uint8. Range [0, 1]. Convert image to uint8 prior to saving to suppress this warning.\n",
      "Lossy conversion from float64 to uint8. Range [0, 1]. Convert image to uint8 prior to saving to suppress this warning.\n",
      "Lossy conversion from float64 to uint8. Range [0, 1]. Convert image to uint8 prior to saving to suppress this warning.\n",
      "Lossy conversion from float64 to uint8. Range [0, 1]. Convert image to uint8 prior to saving to suppress this warning.\n",
      "Lossy conversion from float64 to uint8. Range [0, 1]. Convert image to uint8 prior to saving to suppress this warning.\n",
      "Lossy conversion from float64 to uint8. Range [0, 1]. Convert image to uint8 prior to saving to suppress this warning.\n",
      "Lossy conversion from float64 to uint8. Range [0, 1]. Convert image to uint8 prior to saving to suppress this warning.\n",
      "Lossy conversion from float64 to uint8. Range [0, 1]. Convert image to uint8 prior to saving to suppress this warning.\n",
      "Lossy conversion from float64 to uint8. Range [0, 1]. Convert image to uint8 prior to saving to suppress this warning.\n",
      "Lossy conversion from float64 to uint8. Range [0, 1]. Convert image to uint8 prior to saving to suppress this warning.\n",
      "Lossy conversion from float64 to uint8. Range [0, 1]. Convert image to uint8 prior to saving to suppress this warning.\n",
      "Lossy conversion from float64 to uint8. Range [0, 1]. Convert image to uint8 prior to saving to suppress this warning.\n",
      "Lossy conversion from float64 to uint8. Range [0, 1]. Convert image to uint8 prior to saving to suppress this warning.\n",
      "Lossy conversion from float64 to uint8. Range [0, 1]. Convert image to uint8 prior to saving to suppress this warning.\n",
      "Lossy conversion from float64 to uint8. Range [0, 1]. Convert image to uint8 prior to saving to suppress this warning.\n",
      "Lossy conversion from float64 to uint8. Range [0, 1]. Convert image to uint8 prior to saving to suppress this warning.\n",
      "Lossy conversion from float64 to uint8. Range [0, 1]. Convert image to uint8 prior to saving to suppress this warning.\n",
      "Lossy conversion from float64 to uint8. Range [0, 1]. Convert image to uint8 prior to saving to suppress this warning.\n",
      "Lossy conversion from float64 to uint8. Range [0, 1]. Convert image to uint8 prior to saving to suppress this warning.\n",
      "Lossy conversion from float64 to uint8. Range [0, 1]. Convert image to uint8 prior to saving to suppress this warning.\n",
      "Lossy conversion from float64 to uint8. Range [0, 1]. Convert image to uint8 prior to saving to suppress this warning.\n"
     ]
    },
    {
     "name": "stderr",
     "output_type": "stream",
     "text": [
      "Lossy conversion from float64 to uint8. Range [0, 1]. Convert image to uint8 prior to saving to suppress this warning.\n",
      "Lossy conversion from float64 to uint8. Range [0, 1]. Convert image to uint8 prior to saving to suppress this warning.\n",
      "Lossy conversion from float64 to uint8. Range [0, 1]. Convert image to uint8 prior to saving to suppress this warning.\n",
      "Lossy conversion from float64 to uint8. Range [0, 1]. Convert image to uint8 prior to saving to suppress this warning.\n",
      "Lossy conversion from float64 to uint8. Range [0, 1]. Convert image to uint8 prior to saving to suppress this warning.\n",
      "Lossy conversion from float64 to uint8. Range [0, 1]. Convert image to uint8 prior to saving to suppress this warning.\n",
      "Lossy conversion from float64 to uint8. Range [0, 1]. Convert image to uint8 prior to saving to suppress this warning.\n",
      "Lossy conversion from float64 to uint8. Range [0, 1]. Convert image to uint8 prior to saving to suppress this warning.\n",
      "Lossy conversion from float64 to uint8. Range [0, 1]. Convert image to uint8 prior to saving to suppress this warning.\n",
      "Lossy conversion from float64 to uint8. Range [0, 1]. Convert image to uint8 prior to saving to suppress this warning.\n",
      "Lossy conversion from float64 to uint8. Range [0, 1]. Convert image to uint8 prior to saving to suppress this warning.\n",
      "Lossy conversion from float64 to uint8. Range [0, 1]. Convert image to uint8 prior to saving to suppress this warning.\n",
      "Lossy conversion from float64 to uint8. Range [0, 1]. Convert image to uint8 prior to saving to suppress this warning.\n",
      "Lossy conversion from float64 to uint8. Range [0, 1]. Convert image to uint8 prior to saving to suppress this warning.\n",
      "Lossy conversion from float64 to uint8. Range [0, 1]. Convert image to uint8 prior to saving to suppress this warning.\n",
      "Lossy conversion from float64 to uint8. Range [0, 1]. Convert image to uint8 prior to saving to suppress this warning.\n",
      "Lossy conversion from float64 to uint8. Range [0, 1]. Convert image to uint8 prior to saving to suppress this warning.\n",
      "Lossy conversion from float64 to uint8. Range [0, 1]. Convert image to uint8 prior to saving to suppress this warning.\n",
      "Lossy conversion from float64 to uint8. Range [0, 1]. Convert image to uint8 prior to saving to suppress this warning.\n",
      "Lossy conversion from float64 to uint8. Range [0, 1]. Convert image to uint8 prior to saving to suppress this warning.\n",
      "Lossy conversion from float64 to uint8. Range [0, 1]. Convert image to uint8 prior to saving to suppress this warning.\n",
      "Lossy conversion from float64 to uint8. Range [0, 1]. Convert image to uint8 prior to saving to suppress this warning.\n",
      "Lossy conversion from float64 to uint8. Range [0, 1]. Convert image to uint8 prior to saving to suppress this warning.\n",
      "Lossy conversion from float64 to uint8. Range [0, 1]. Convert image to uint8 prior to saving to suppress this warning.\n",
      "Lossy conversion from float64 to uint8. Range [0, 1]. Convert image to uint8 prior to saving to suppress this warning.\n",
      "Lossy conversion from float64 to uint8. Range [0, 1]. Convert image to uint8 prior to saving to suppress this warning.\n",
      "Lossy conversion from float64 to uint8. Range [0, 1]. Convert image to uint8 prior to saving to suppress this warning.\n",
      "Lossy conversion from float64 to uint8. Range [0, 1]. Convert image to uint8 prior to saving to suppress this warning.\n",
      "Lossy conversion from float64 to uint8. Range [0, 1]. Convert image to uint8 prior to saving to suppress this warning.\n",
      "Lossy conversion from float64 to uint8. Range [0, 1]. Convert image to uint8 prior to saving to suppress this warning.\n",
      "Lossy conversion from float64 to uint8. Range [0, 1]. Convert image to uint8 prior to saving to suppress this warning.\n",
      "Lossy conversion from float64 to uint8. Range [0, 1]. Convert image to uint8 prior to saving to suppress this warning.\n",
      "Lossy conversion from float64 to uint8. Range [0, 1]. Convert image to uint8 prior to saving to suppress this warning.\n",
      "Lossy conversion from float64 to uint8. Range [0, 1]. Convert image to uint8 prior to saving to suppress this warning.\n",
      "Lossy conversion from float64 to uint8. Range [0, 1]. Convert image to uint8 prior to saving to suppress this warning.\n",
      "Lossy conversion from float64 to uint8. Range [0, 1]. Convert image to uint8 prior to saving to suppress this warning.\n",
      "Lossy conversion from float64 to uint8. Range [0, 1]. Convert image to uint8 prior to saving to suppress this warning.\n",
      "Lossy conversion from float64 to uint8. Range [0, 1]. Convert image to uint8 prior to saving to suppress this warning.\n",
      "Lossy conversion from float64 to uint8. Range [0, 1]. Convert image to uint8 prior to saving to suppress this warning.\n",
      "Lossy conversion from float64 to uint8. Range [0, 1]. Convert image to uint8 prior to saving to suppress this warning.\n",
      "Lossy conversion from float64 to uint8. Range [0, 1]. Convert image to uint8 prior to saving to suppress this warning.\n",
      "Lossy conversion from float64 to uint8. Range [0, 1]. Convert image to uint8 prior to saving to suppress this warning.\n",
      "Lossy conversion from float64 to uint8. Range [0, 1]. Convert image to uint8 prior to saving to suppress this warning.\n",
      "Lossy conversion from float64 to uint8. Range [0, 1]. Convert image to uint8 prior to saving to suppress this warning.\n",
      "Lossy conversion from float64 to uint8. Range [0, 1]. Convert image to uint8 prior to saving to suppress this warning.\n",
      "Lossy conversion from float64 to uint8. Range [0, 1]. Convert image to uint8 prior to saving to suppress this warning.\n",
      "Lossy conversion from float64 to uint8. Range [0, 1]. Convert image to uint8 prior to saving to suppress this warning.\n",
      "Lossy conversion from float64 to uint8. Range [0, 1]. Convert image to uint8 prior to saving to suppress this warning.\n",
      "Lossy conversion from float64 to uint8. Range [0, 1]. Convert image to uint8 prior to saving to suppress this warning.\n",
      "Lossy conversion from float64 to uint8. Range [0, 1]. Convert image to uint8 prior to saving to suppress this warning.\n",
      "Lossy conversion from float64 to uint8. Range [0, 1]. Convert image to uint8 prior to saving to suppress this warning.\n",
      "Lossy conversion from float64 to uint8. Range [0, 1]. Convert image to uint8 prior to saving to suppress this warning.\n",
      "Lossy conversion from float64 to uint8. Range [0, 1]. Convert image to uint8 prior to saving to suppress this warning.\n",
      "Lossy conversion from float64 to uint8. Range [0, 1]. Convert image to uint8 prior to saving to suppress this warning.\n",
      "Lossy conversion from float64 to uint8. Range [0, 1]. Convert image to uint8 prior to saving to suppress this warning.\n",
      "Lossy conversion from float64 to uint8. Range [0, 1]. Convert image to uint8 prior to saving to suppress this warning.\n",
      "Lossy conversion from float64 to uint8. Range [0, 1]. Convert image to uint8 prior to saving to suppress this warning.\n",
      "Lossy conversion from float64 to uint8. Range [0, 1]. Convert image to uint8 prior to saving to suppress this warning.\n",
      "Lossy conversion from float64 to uint8. Range [0, 1]. Convert image to uint8 prior to saving to suppress this warning.\n",
      "Lossy conversion from float64 to uint8. Range [0, 1]. Convert image to uint8 prior to saving to suppress this warning.\n",
      "Lossy conversion from float64 to uint8. Range [0, 1]. Convert image to uint8 prior to saving to suppress this warning.\n",
      "Lossy conversion from float64 to uint8. Range [0, 1]. Convert image to uint8 prior to saving to suppress this warning.\n",
      "Lossy conversion from float64 to uint8. Range [0, 1]. Convert image to uint8 prior to saving to suppress this warning.\n",
      "Lossy conversion from float64 to uint8. Range [0, 1]. Convert image to uint8 prior to saving to suppress this warning.\n",
      "Lossy conversion from float64 to uint8. Range [0, 1]. Convert image to uint8 prior to saving to suppress this warning.\n",
      "Lossy conversion from float64 to uint8. Range [0, 1]. Convert image to uint8 prior to saving to suppress this warning.\n",
      "Lossy conversion from float64 to uint8. Range [0, 1]. Convert image to uint8 prior to saving to suppress this warning.\n",
      "Lossy conversion from float64 to uint8. Range [0, 1]. Convert image to uint8 prior to saving to suppress this warning.\n",
      "Lossy conversion from float64 to uint8. Range [0, 1]. Convert image to uint8 prior to saving to suppress this warning.\n"
     ]
    },
    {
     "name": "stderr",
     "output_type": "stream",
     "text": [
      "Lossy conversion from float64 to uint8. Range [0, 1]. Convert image to uint8 prior to saving to suppress this warning.\n",
      "Lossy conversion from float64 to uint8. Range [0, 1]. Convert image to uint8 prior to saving to suppress this warning.\n",
      "Lossy conversion from float64 to uint8. Range [0, 1]. Convert image to uint8 prior to saving to suppress this warning.\n",
      "Lossy conversion from float64 to uint8. Range [0, 1]. Convert image to uint8 prior to saving to suppress this warning.\n",
      "Lossy conversion from float64 to uint8. Range [0, 1]. Convert image to uint8 prior to saving to suppress this warning.\n",
      "Lossy conversion from float64 to uint8. Range [0, 1]. Convert image to uint8 prior to saving to suppress this warning.\n",
      "Lossy conversion from float64 to uint8. Range [0, 1]. Convert image to uint8 prior to saving to suppress this warning.\n",
      "Lossy conversion from float64 to uint8. Range [0, 1]. Convert image to uint8 prior to saving to suppress this warning.\n",
      "Lossy conversion from float64 to uint8. Range [0, 1]. Convert image to uint8 prior to saving to suppress this warning.\n",
      "Lossy conversion from float64 to uint8. Range [0, 1]. Convert image to uint8 prior to saving to suppress this warning.\n",
      "Lossy conversion from float64 to uint8. Range [0, 1]. Convert image to uint8 prior to saving to suppress this warning.\n",
      "Lossy conversion from float64 to uint8. Range [0, 1]. Convert image to uint8 prior to saving to suppress this warning.\n",
      "Lossy conversion from float64 to uint8. Range [0, 1]. Convert image to uint8 prior to saving to suppress this warning.\n",
      "Lossy conversion from float64 to uint8. Range [0, 1]. Convert image to uint8 prior to saving to suppress this warning.\n",
      "Lossy conversion from float64 to uint8. Range [0, 1]. Convert image to uint8 prior to saving to suppress this warning.\n",
      "Lossy conversion from float64 to uint8. Range [0, 1]. Convert image to uint8 prior to saving to suppress this warning.\n",
      "Lossy conversion from float64 to uint8. Range [0, 1]. Convert image to uint8 prior to saving to suppress this warning.\n",
      "Lossy conversion from float64 to uint8. Range [0, 1]. Convert image to uint8 prior to saving to suppress this warning.\n",
      "Lossy conversion from float64 to uint8. Range [0, 1]. Convert image to uint8 prior to saving to suppress this warning.\n",
      "Lossy conversion from float64 to uint8. Range [0, 1]. Convert image to uint8 prior to saving to suppress this warning.\n",
      "Lossy conversion from float64 to uint8. Range [0, 1]. Convert image to uint8 prior to saving to suppress this warning.\n"
     ]
    },
    {
     "name": "stdout",
     "output_type": "stream",
     "text": [
      "Satellite images saved as .jpg in C:\\1_USGS\\CoastSeg\\repos\\CoastSatFork\\CoastSat\\data\\ID12022-02-17__15_hr_52_min\\jpg_files\\preprocessed\n"
     ]
    }
   ],
   "source": [
    "new_SDS_preprocess.save_jpg(metadata, settings)"
   ]
  },
  {
   "cell_type": "markdown",
   "metadata": {},
   "source": [
    "### [OPTIONAL] Digitize a reference shoreline\n",
    "Creates a reference shoreline which helps to identify outliers and false detections. The reference shoreline is manually digitised by the user on one of the images. The parameter `max_dist_ref` defines the maximum distance from the reference shoreline (in metres) at which a valid detected shoreline can be. If you think that the default value of 100 m will not capture the full shoreline variability of your site, increase this value to an appropriate distance."
   ]
  },
  {
   "cell_type": "code",
   "execution_count": null,
   "metadata": {},
   "outputs": [],
   "source": [
    "%matplotlib qt\n",
    "settings['reference_shoreline'] = SDS_preprocess.get_reference_sl(metadata, settings)\n",
    "settings['max_dist_ref'] = 100 # max distance (in meters) allowed from the reference shoreline"
   ]
  },
  {
   "cell_type": "markdown",
   "metadata": {},
   "source": [
    "### Batch shoreline detection\n",
    "Extracts the 2D shorelines from the images in the spatial reference system specified by the user in `'output_epsg'`. The mapped shorelines are saved into `output.pkl` (under *./data/sitename*) and `output.geojson` (to be used in a GIS software).\n",
    "\n",
    "If you see that the sand pixels on the images are not being identified, change the parameter `sand_color` from `default` to `dark` or `bright` depending on the color of your beach. "
   ]
  },
  {
   "cell_type": "code",
   "execution_count": null,
   "metadata": {
    "scrolled": true
   },
   "outputs": [],
   "source": [
    "%matplotlib qt\n",
    "output = SDS_shoreline.extract_shorelines(metadata, settings)"
   ]
  },
  {
   "cell_type": "markdown",
   "metadata": {},
   "source": [
    "Then remove duplicates and images with inaccurate georeferencing (threhsold at 10m)"
   ]
  },
  {
   "cell_type": "code",
   "execution_count": null,
   "metadata": {},
   "outputs": [],
   "source": [
    "output = SDS_tools.remove_duplicates(output) # removes duplicates (images taken on the same date by the same satellite)\n",
    "output = SDS_tools.remove_inaccurate_georef(output, 10) # remove inaccurate georeferencing (set threshold to 10 m)"
   ]
  },
  {
   "cell_type": "markdown",
   "metadata": {},
   "source": [
    "For use in GIS applications, you can save the mapped shorelines as a GEOJSON layer which can be easily imported into QGIS for example. You can choose to save the shorelines as a collection of lines or points (sometimes the lines are crossing over so better to use points)."
   ]
  },
  {
   "cell_type": "code",
   "execution_count": null,
   "metadata": {},
   "outputs": [],
   "source": [
    "geomtype = 'lines' # choose 'points' or 'lines' for the layer geometry\n",
    "gdf = SDS_tools.output_to_gdf(output, geomtype)\n",
    "gdf.crs = {'init':'epsg:'+str(settings['output_epsg'])} # set layer projection\n",
    "# save GEOJSON layer to file\n",
    "gdf.to_file(os.path.join(inputs['filepath'], inputs['sitename'], '%s_output_%s.geojson'%(sitename,geomtype)),\n",
    "                                driver='GeoJSON', encoding='utf-8')"
   ]
  },
  {
   "cell_type": "markdown",
   "metadata": {},
   "source": [
    "Simple plot of the mapped shorelines. The coordinates are stored in the output dictionnary together with the exact dates in UTC time, the georeferencing accuracy and the cloud cover."
   ]
  },
  {
   "cell_type": "code",
   "execution_count": null,
   "metadata": {},
   "outputs": [],
   "source": [
    "fig = plt.figure(figsize=[15,8])\n",
    "plt.axis('equal')\n",
    "plt.xlabel('Eastings')\n",
    "plt.ylabel('Northings')\n",
    "plt.grid(linestyle=':', color='0.5')\n",
    "for i in range(len(output['shorelines'])):\n",
    "    sl = output['shorelines'][i]\n",
    "    date = output['dates'][i]\n",
    "    plt.plot(sl[:,0], sl[:,1], '.', label=date.strftime('%d-%m-%Y'))\n",
    "plt.legend();"
   ]
  },
  {
   "cell_type": "markdown",
   "metadata": {},
   "source": [
    "## 3. Shoreline analysis\n",
    "\n",
    "In this section we show how to compute time-series of cross-shore distance along user-defined shore-normal transects."
   ]
  },
  {
   "cell_type": "markdown",
   "metadata": {},
   "source": [
    "**If you have already mapped the shorelines**, just load the output file (`output.pkl`) by running the section below"
   ]
  },
  {
   "cell_type": "code",
   "execution_count": null,
   "metadata": {},
   "outputs": [],
   "source": [
    "filepath = os.path.join(inputs['filepath'], sitename)\n",
    "with open(os.path.join(filepath, sitename + '_output' + '.pkl'), 'rb') as f:\n",
    "    output = pickle.load(f) "
   ]
  },
  {
   "cell_type": "markdown",
   "metadata": {},
   "source": [
    "There are 3 options to define the coordinates of the shore-normal transects:\n",
    "\n",
    "**Option 1**: the user can interactively draw the shore-normal transects along the beach by calling:"
   ]
  },
  {
   "cell_type": "code",
   "execution_count": null,
   "metadata": {},
   "outputs": [],
   "source": [
    "%matplotlib qt\n",
    "transects = SDS_transects.draw_transects(output, settings)"
   ]
  },
  {
   "cell_type": "markdown",
   "metadata": {},
   "source": [
    "**Option 2**: the user can load the transect coordinates (make sure the spatial reference system is the same as defined previously by the parameter *output_epsg*) from a .geojson file by calling:"
   ]
  },
  {
   "cell_type": "code",
   "execution_count": null,
   "metadata": {},
   "outputs": [],
   "source": [
    "geojson_file = os.path.join(os.getcwd(), 'examples', 'NARRA_transects.geojson')\n",
    "transects = SDS_tools.transects_from_geojson(geojson_file)"
   ]
  },
  {
   "cell_type": "markdown",
   "metadata": {},
   "source": [
    "**Option 3**: manually provide the coordinates of the transects as shown in the example below:"
   ]
  },
  {
   "cell_type": "code",
   "execution_count": null,
   "metadata": {},
   "outputs": [],
   "source": [
    "transects = dict([])\n",
    "transects['NA1'] = np.array([[16843142, -3989358], [16843457, -3989535]])\n",
    "transects['NA2'] = np.array([[16842958, -3989834], [16843286, -3989983]])\n",
    "transects['NA3'] = np.array([[16842602, -3990878], [16842955, -3990949]])\n",
    "transects['NA4'] = np.array([[16842596, -3991929], [16842955, -3991895]])\n",
    "transects['NA5'] = np.array([[16842838, -3992900], [16843155, -3992727]])"
   ]
  },
  {
   "cell_type": "markdown",
   "metadata": {},
   "source": [
    "Plot the location of the transects, make sure they are in the right location with the origin always landwards!"
   ]
  },
  {
   "cell_type": "code",
   "execution_count": null,
   "metadata": {},
   "outputs": [],
   "source": [
    "fig = plt.figure(figsize=[15,8], tight_layout=True)\n",
    "plt.axis('equal')\n",
    "plt.xlabel('Eastings')\n",
    "plt.ylabel('Northings')\n",
    "plt.grid(linestyle=':', color='0.5')\n",
    "for i in range(len(output['shorelines'])):\n",
    "    sl = output['shorelines'][i]\n",
    "    date = output['dates'][i]\n",
    "    plt.plot(sl[:,0], sl[:,1], '.', label=date.strftime('%d-%m-%Y'))\n",
    "for i,key in enumerate(list(transects.keys())):\n",
    "    plt.plot(transects[key][0,0],transects[key][0,1], 'bo', ms=5)\n",
    "    plt.plot(transects[key][:,0],transects[key][:,1],'k-',lw=1)\n",
    "    plt.text(transects[key][0,0]-100, transects[key][0,1]+100, key,\n",
    "                va='center', ha='right', bbox=dict(boxstyle=\"square\", ec='k',fc='w'))"
   ]
  },
  {
   "cell_type": "markdown",
   "metadata": {},
   "source": [
    "Now, intersect the transects with the 2D shorelines to obtain time-series of cross-shore distance.\n",
    "\n",
    "The time-series of shoreline change for each transect are saved in a .csv file in the data folder (all dates are in UTC time). "
   ]
  },
  {
   "cell_type": "code",
   "execution_count": null,
   "metadata": {},
   "outputs": [],
   "source": [
    "# defines the along-shore distance over which to consider shoreline points to compute the median intersection (robust to outliers)\n",
    "settings['along_dist'] = 25 \n",
    "cross_distance = SDS_transects.compute_intersection(output, transects, settings) "
   ]
  },
  {
   "cell_type": "markdown",
   "metadata": {},
   "source": [
    "Plot the time-series of shoreline change along each transect"
   ]
  },
  {
   "cell_type": "code",
   "execution_count": null,
   "metadata": {},
   "outputs": [],
   "source": [
    "fig = plt.figure(figsize=[15,8], tight_layout=True)\n",
    "gs = gridspec.GridSpec(len(cross_distance),1)\n",
    "gs.update(left=0.05, right=0.95, bottom=0.05, top=0.95, hspace=0.05)\n",
    "for i,key in enumerate(cross_distance.keys()):\n",
    "    if np.all(np.isnan(cross_distance[key])):\n",
    "        continue\n",
    "    ax = fig.add_subplot(gs[i,0])\n",
    "    ax.grid(linestyle=':', color='0.5')\n",
    "    ax.set_ylim([-50,50])\n",
    "    ax.plot(output['dates'], cross_distance[key]- np.nanmedian(cross_distance[key]), '-o', ms=6, mfc='w')\n",
    "    ax.set_ylabel('distance [m]', fontsize=12)\n",
    "    ax.text(0.5,0.95, key, bbox=dict(boxstyle=\"square\", ec='k',fc='w'), ha='center',\n",
    "            va='top', transform=ax.transAxes, fontsize=14)  "
   ]
  },
  {
   "cell_type": "markdown",
   "metadata": {},
   "source": [
    "## 4. Tidal correction\n",
    "\n",
    "This last section shows how to tidally-correct the time-series of shoreline change using time-series of tide level and an estimate of the beach slope.\n",
    "\n",
    "For this example, measured water levels for Sydney are stored in a csv file located [here](https://github.com/kvos/CoastSat/blob/master/examples/NARRA_tides.csv). When using your own file make sure that the dates are in UTC time, as the CoastSat shorelines are also in UTC, and the datum for the water levels is approx. Mean Sea Level.\n",
    "\n",
    "We assume that the beach slope at Narrabeen-Collaroy is 0.1 along all transects.\n",
    "\n",
    "**Note**: if you don't have measured water levels and beach slope, it is possible to obtain an estimate of the beach slope and time-series of modelled tide levels at the time of image acquisition from the [FES2014](https://www.aviso.altimetry.fr/es/data/products/auxiliary-products/global-tide-fes/description-fes2014.html) global tide model by using the [CoastSat.slope](https://github.com/kvos/CoastSat.slope) repository (see [this publication](https://doi.org/10.1029/2020GL088365) for more details, open acess preprint [here](https://www.essoar.org/doi/10.1002/essoar.10502903.1)). Instructions on how to install the global tide model are available [here](https://github.com/kvos/CoastSat.slope/blob/master/doc/FES2014_installation.md)."
   ]
  },
  {
   "cell_type": "code",
   "execution_count": null,
   "metadata": {},
   "outputs": [],
   "source": [
    "# load the measured tide data\n",
    "filepath = os.path.join(os.getcwd(),'examples','NARRA_tides.csv')\n",
    "tide_data = pd.read_csv(filepath, parse_dates=['dates'])\n",
    "dates_ts = [_.to_pydatetime() for _ in tide_data['dates']]\n",
    "tides_ts = np.array(tide_data['tide'])\n",
    "\n",
    "# get tide levels corresponding to the time of image acquisition\n",
    "dates_sat = output['dates']\n",
    "tides_sat = SDS_tools.get_closest_datapoint(dates_sat, dates_ts, tides_ts)\n",
    "\n",
    "# plot the subsampled tide data\n",
    "fig, ax = plt.subplots(1,1,figsize=(15,4), tight_layout=True)\n",
    "ax.grid(which='major', linestyle=':', color='0.5')\n",
    "ax.plot(tide_data['dates'], tide_data['tide'], '-', color='0.6', label='all time-series')\n",
    "ax.plot(dates_sat, tides_sat, '-o', color='k', ms=6, mfc='w',lw=1, label='image acquisition')\n",
    "ax.set(ylabel='tide level [m]',xlim=[dates_sat[0],dates_sat[-1]], title='Water levels at the time of image acquisition');\n",
    "ax.legend();"
   ]
  },
  {
   "cell_type": "markdown",
   "metadata": {},
   "source": [
    "Apply tidal correction using a linear slope and a reference elevation to which project all the time-series of cross-shore change (to get time-series at Mean Sea Level, set `reference elevation` to 0. You also need an estimate of the beach slope. "
   ]
  },
  {
   "cell_type": "code",
   "execution_count": null,
   "metadata": {},
   "outputs": [],
   "source": [
    "# tidal correction along each transect\n",
    "reference_elevation = 0 # elevation at which you would like the shoreline time-series to be\n",
    "beach_slope = 0.1\n",
    "cross_distance_tidally_corrected = {}\n",
    "for key in cross_distance.keys():\n",
    "    correction = (tides_sat-reference_elevation)/beach_slope\n",
    "    cross_distance_tidally_corrected[key] = cross_distance[key] + correction\n",
    "    \n",
    "# store the tidally-corrected time-series in a .csv file\n",
    "out_dict = dict([])\n",
    "out_dict['dates'] = dates_sat\n",
    "for key in cross_distance_tidally_corrected.keys():\n",
    "    out_dict['Transect '+ key] = cross_distance_tidally_corrected[key]\n",
    "df = pd.DataFrame(out_dict)\n",
    "fn = os.path.join(settings['inputs']['filepath'],settings['inputs']['sitename'],\n",
    "                  'transect_time_series_tidally_corrected.csv')\n",
    "df.to_csv(fn, sep=',')\n",
    "print('Tidally-corrected time-series of the shoreline change along the transects saved as:\\n%s'%fn)\n",
    "\n",
    "# plot the time-series of shoreline change (both raw and tidally-corrected)\n",
    "fig = plt.figure(figsize=[15,8], tight_layout=True)\n",
    "gs = gridspec.GridSpec(len(cross_distance),1)\n",
    "gs.update(left=0.05, right=0.95, bottom=0.05, top=0.95, hspace=0.05)\n",
    "for i,key in enumerate(cross_distance.keys()):\n",
    "    if np.all(np.isnan(cross_distance[key])):\n",
    "        continue\n",
    "    ax = fig.add_subplot(gs[i,0])\n",
    "    ax.grid(linestyle=':', color='0.5')\n",
    "    ax.set_ylim([-50,50])\n",
    "    ax.plot(output['dates'], cross_distance[key]- np.nanmedian(cross_distance[key]), '-o', ms=6, mfc='w', label='raw')\n",
    "    ax.plot(output['dates'], cross_distance_tidally_corrected[key]- np.nanmedian(cross_distance[key]), '-o', ms=6, mfc='w', label='tidally-corrected')\n",
    "    ax.set_ylabel('distance [m]', fontsize=12)\n",
    "    ax.text(0.5,0.95, key, bbox=dict(boxstyle=\"square\", ec='k',fc='w'), ha='center',\n",
    "            va='top', transform=ax.transAxes, fontsize=14)\n",
    "ax.legend();"
   ]
  }
 ],
 "metadata": {
  "kernelspec": {
   "display_name": "Python 3 (ipykernel)",
   "language": "python",
   "name": "python3"
  },
  "language_info": {
   "codemirror_mode": {
    "name": "ipython",
    "version": 3
   },
   "file_extension": ".py",
   "mimetype": "text/x-python",
   "name": "python",
   "nbconvert_exporter": "python",
   "pygments_lexer": "ipython3",
   "version": "3.7.12"
  },
  "toc": {
   "base_numbering": 1,
   "nav_menu": {},
   "number_sections": true,
   "sideBar": true,
   "skip_h1_title": false,
   "title_cell": "Table of Contents",
   "title_sidebar": "Contents",
   "toc_cell": false,
   "toc_position": {},
   "toc_section_display": true,
   "toc_window_display": false
  },
  "varInspector": {
   "cols": {
    "lenName": 16,
    "lenType": 16,
    "lenVar": 40
   },
   "kernels_config": {
    "python": {
     "delete_cmd_postfix": "",
     "delete_cmd_prefix": "del ",
     "library": "var_list.py",
     "varRefreshCmd": "print(var_dic_list())"
    },
    "r": {
     "delete_cmd_postfix": ") ",
     "delete_cmd_prefix": "rm(",
     "library": "var_list.r",
     "varRefreshCmd": "cat(var_dic_list()) "
    }
   },
   "types_to_exclude": [
    "module",
    "function",
    "builtin_function_or_method",
    "instance",
    "_Feature"
   ],
   "window_display": false
  }
 },
 "nbformat": 4,
 "nbformat_minor": 2
}<|MERGE_RESOLUTION|>--- conflicted
+++ resolved
@@ -121,13 +121,8 @@
     "# it's recommended to convert the polygon to the smallest rectangle (sides parallel to coordinate axes)       \n",
     "polygon = SDS_tools.smallest_rectangle(polygon)\n",
     "# date range\n",
-<<<<<<< HEAD
-    "dates = [\"2015-12-01\", \"2021-12-31\"]\n",
-    "# satellite missions\n",
-=======
     "dates = ['2017-12-01', '2018-01-01']\n",
     "# satellite missions ['L5','L7','L8','L9','S2']\n",
->>>>>>> 0cf54464
     "sat_list = ['S2']\n",
     "# choose Landsat collection 'C01' or 'C02'\n",
     "collection = 'C01'\n",
